--- conflicted
+++ resolved
@@ -9,11 +9,8 @@
    ./cpp-tutorial-2-streams.pro \
    ./cpp-tutorial-3-pointcloud.pro \
    ./cpp-capture.pro \
-<<<<<<< HEAD
+   ./cpp-motion-module.pro \
    ./cpp-callback.pro \
-=======
-   ./cpp-motion-module.pro \
->>>>>>> f83264c6
    ./cpp-alignimages.pro \
    ./cpp-config-ui.pro \
    ./cpp-multicam.pro \
