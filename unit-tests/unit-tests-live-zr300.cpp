--- conflicted
+++ resolved
@@ -183,20 +183,8 @@
         // 4. stop data acquisition
         rs_stop_source(dev, rs_source::RS_SOURCE_ALL, require_no_error());
 
-<<<<<<< HEAD
-        // 5. reset previous settings for motion data handlers
-        rs_disable_motion_tracking(dev, require_no_error());
-
-
-        // Validate acquired data
-
-        // Sanity Tests
-        REQUIRE(accel_frames.size()>0);
-        REQUIRE(gyro_frames.size()>0);
-=======
         // 5. reset previous settings formotion data handlers
         rs_disable_motion_tracking(dev, require_no_error());
->>>>>>> 7ca973a5
 
         // i. Sanity Tests
         REQUIRE(accel_frames.size() > 0);
@@ -227,9 +215,6 @@
 
         for (size_t i = 0; i < (accel_frames.size() - 1); i++)
             REQUIRE(accel_frames[i].timestamp_data.frame_number < accel_frames[i + 1].timestamp_data.frame_number);
-<<<<<<< HEAD
-        }
-=======
 
         for (size_t i = 0; i < (fisheye_timestamp_events.size() - 1); i++)
             REQUIRE(fisheye_timestamp_events[i].frame_number < fisheye_timestamp_events[i + 1].frame_number);
@@ -297,7 +282,6 @@
             << "Fisheye frames- consecutive frames  " << fisheye_frame_bins[1] << " out of " << fisheye_timestamp_events.size() << ", consistency rate:" << fisheye_consecutive_frames_percentage << "% \n"
             << "Depth frames- consecutive frames  " << depth_cam_frames_bins[1] << " out of " << depth_timestamp_events.size() << ", consistency rate:" << depth_consecutive_frames_percentage << "% \n");
 
->>>>>>> 7ca973a5
     }
 }
 
