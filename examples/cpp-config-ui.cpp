#include <librealsense/rs.hpp>
#include "example.hpp"

#define GLFW_INCLUDE_GLU
#include <GLFW/glfw3.h>
#include <imgui.h>
#include "imgui_impl_glfw.h"

#include <cstdarg>
#include <thread>
#include <iostream>
#include <algorithm>
#include <iomanip>
#include <mutex>
#include <atomic>
#include <map>
#include <sstream>


#pragma comment(lib, "opengl32.lib")

bool is_integer(float f)
{
    return abs(f - floor(f)) < 0.001f;
}

struct to_string
{
    std::ostringstream ss;
    template<class T> to_string & operator << (const T & val) { ss << val; return *this; }
    operator std::string() const { return ss.str(); }
};

std::string error_to_string(const rs::error& e)
{
    return to_string() << e.get_failed_function() << "("
        << e.get_failed_args() << "):\n" << e.what();
}

class option_model
{
public:
    rs_option opt;
    rs::option_range range;
    rs::subdevice* endpoint;
    bool* invalidate_flag;
    bool supported = false;
    float value = 0.0f;
    std::string label = "";
    std::string id = "";

    void draw(std::string& error_message)
    {
        if (supported)
        {
            if (is_checkbox())
            {
                auto bool_value = value > 0.0f;
                if (ImGui::Checkbox(label.c_str(), &bool_value))
                {
                    value = bool_value ? 1.0f : 0.0f;
                    try
                    {
                        endpoint->set_option(opt, value);
                        *invalidate_flag = true;
                    }
                    catch (const rs::error& e)
                    {
                        error_message = error_to_string(e);
                    }
                }
            }
            else
            {
                std::string txt = to_string() << label << ":";
                ImGui::Text(txt.c_str());
                ImGui::PushItemWidth(-1);

                try
                {
                    if (is_enum())
                    {
                        std::vector<const char*> labels;
                        auto selected = 0, counter = 0;
                        for (auto i = range.min; i <= range.max; i += range.step, counter++)
                        {
                            if (abs(i - value) < 0.001f) selected = counter;
                            labels.push_back(endpoint->get_option_value_description(opt, i));
                        }
                        if (ImGui::Combo(id.c_str(), &selected, labels.data(), 
                            static_cast<int>(labels.size())))
                        {
                            value = range.min + range.step * selected;
                            endpoint->set_option(opt, value);
                            *invalidate_flag = true;
                        }
                    }
                    else if (is_all_integers())
                    {
                        auto int_value = static_cast<int>(value);
                        if (ImGui::SliderInt(id.c_str(), &int_value,
                            static_cast<int>(range.min),
                            static_cast<int>(range.max)))
                        {
                            // TODO: Round to step?
                            value = static_cast<float>(int_value);
                            endpoint->set_option(opt, value);
                            *invalidate_flag = true;
                        }
                    }
                    else
                    {
                        if (ImGui::SliderFloat(id.c_str(), &value,
                            range.min, range.max))
                        {
                            endpoint->set_option(opt, value);
                        }
                    }
                }
                catch (const rs::error& e)
                {
                    error_message = error_to_string(e);
                }
                ImGui::PopItemWidth();
            }

            auto desc = endpoint->get_option_description(opt);
            if (ImGui::IsItemHovered() && desc)
            {
                ImGui::SetTooltip(desc);
            }
        }
    }

    void update(std::string& error_message)
    {
        try
        {
            if (endpoint->supports(opt))
                value = endpoint->get_option(opt);
        }
        catch (const rs::error& e)
        {
            error_message = error_to_string(e);
        }
    }
private:
    bool is_all_integers() const
    {
        return is_integer(range.min) && is_integer(range.max) &&
            is_integer(range.def) && is_integer(range.step);
    }

    bool is_enum() const
    {
        for (auto i = range.min; i <= range.max; i += range.step)
        {
            if (endpoint->get_option_value_description(opt, i) == nullptr)
                return false;
        }
        return true;
    }

    bool is_checkbox() const
    {
        return range.max == 1.0f &&
            range.min == 0.0f &&
            range.step == 1.0f;
    }
};

template<class T>
void push_back_if_not_exists(std::vector<T>& vec, T value)
{
    auto it = std::find(vec.begin(), vec.end(), value);
    if (it == vec.end()) vec.push_back(value);
}

std::vector<const char*> get_string_pointers(const std::vector<std::string>& vec)
{
    std::vector<const char*> res;
    for (auto&& s : vec) res.push_back(s.c_str());
    return res;
}

class subdevice_model
{
public:
    subdevice_model(rs_subdevice subdevice, rs::subdevice* endpoint, std::string& error_message)
        : subdevice(subdevice), endpoint(endpoint), allow_new_frames(true), queues(5)
    {
        for (auto i = 0; i < RS_OPTION_COUNT; i++)
        {
            option_model metadata;
            auto opt = static_cast<rs_option>(i);

            std::stringstream ss;
            ss << rs_subdevice_to_string(subdevice) << "/" << rs_option_to_string(opt);
            metadata.id = ss.str();
            metadata.opt = opt;
            metadata.endpoint = endpoint;

            metadata.label = rs_option_to_string(opt);
            metadata.invalidate_flag = &options_invalidated;

            metadata.supported = endpoint->supports(opt);
            if (metadata.supported)
            {
                try
                {
                    metadata.range = endpoint->get_option_range(opt);
                    metadata.value = endpoint->get_option(opt);
                }
                catch (const rs::error& e)
                {
                    metadata.range = { 0, 1, 0, 0 };
                    metadata.value = 0;
                    error_message = error_to_string(e);
                }
            }
            options_metadata[opt] = metadata;
        }

        try
        {
            auto uvc_profiles = endpoint->get_stream_modes();
            for (auto&& profile : uvc_profiles)
            {
                std::stringstream res;
                res << profile.width << " x " << profile.height;
				push_back_if_not_exists(res_values, std::pair<int, int>(profile.width, profile.height));
                push_back_if_not_exists(resolutions, res.str());
                std::stringstream fps;
                fps << profile.fps;
                push_back_if_not_exists(fps_values, profile.fps);
                push_back_if_not_exists(fpses, fps.str());
                std::string format = rs_format_to_string(profile.format);

                push_back_if_not_exists(formats[profile.stream], format);
                push_back_if_not_exists(format_values[profile.stream], profile.format);

<<<<<<< HEAD
                bool any = false;
                for (auto&& kvp : stream_enabled)
                {
                    if (stream_enabled[profile.stream]) any = true;
                }
                if (!any) stream_enabled[profile.stream] = true;

=======
                auto any_stream_enabled = false;
                for (auto it : stream_enabled)
                {
                    if (it.second)
                    {
                        any_stream_enabled = true;
                        break;
                    }                       
                }
                if (!any_stream_enabled) stream_enabled[profile.stream] = true;
                
>>>>>>> a3c2c7e3
                profiles.push_back(profile);
            }
        }
        catch (const rs::error& e)
        {
            error_message = error_to_string(e);
        }
    }

    std::vector<rs::stream_profile> get_selected_profiles()
    {
        std::vector<rs::stream_profile> results;
        for (auto i = 0; i < RS_STREAM_COUNT; i++)
        {
            auto stream = static_cast<rs_stream>(i);
            if (stream_enabled[stream])
            {
                auto width = res_values[selected_res_id].first;
                auto height = res_values[selected_res_id].second;
                auto fps = fps_values[selected_fps_id];
                auto format = format_values[stream][selected_format_id[stream]];

                for (auto&& p : profiles)
                {
                    if (p.width == width && p.height == height && p.fps == fps && p.format == format)
                        results.push_back(p);
                }
            }
        }
        if (results.size() == 0) throw std::runtime_error("Profile not supported!");
        return results;
    }

    void stop()
    {
        allow_new_frames = false;
        queues.flush();
        if (current_stream) current_stream->stop();
        current_stream.reset();
    }

    void play(const std::vector<rs::stream_profile>& profiles)
    {
        current_stream = std::make_shared<rs::streaming_lock>(endpoint->open(profiles));
        current_stream->start(queues);
        allow_new_frames = true;
    }

    void update(std::string& error_message)
    {
        if (options_invalidated)
        {
            next_option = 0;
            options_invalidated = false;
        }
        if (next_option < RS_OPTION_COUNT)
        {
            options_metadata[static_cast<rs_option>(next_option)].update(error_message);
            next_option++;
        }
    }

    rs_subdevice subdevice;
    rs::subdevice* endpoint;

    std::map<rs_option, option_model> options_metadata;
    std::vector<std::string> resolutions;
    std::vector<std::string> fpses;
    std::map<rs_stream, std::vector<std::string>> formats;
    std::map<rs_stream, bool> stream_enabled;

    int selected_res_id = 0;
    int selected_fps_id = 0;
    std::map<rs_stream, int> selected_format_id;

    std::vector<std::pair<int, int>> res_values;
    std::vector<int> fps_values;
    std::map<rs_stream, std::vector<rs_format>> format_values;
    std::shared_ptr<rs::streaming_lock> current_stream;
    std::atomic<bool> allow_new_frames;

    std::vector<rs::stream_profile> profiles;

    rs::frame_queue queues;
    bool options_invalidated = false;
    int next_option = RS_OPTION_COUNT;
};

typedef std::map<rs_stream, rect> streams_layout;

class device_model
{
public:
    explicit device_model(rs::device& dev, std::string& error_message)
    {
        for (auto j = 0; j < RS_SUBDEVICE_COUNT; j++)
        {
            auto subdevice = static_cast<rs_subdevice>(j);
            if (!dev.supports(subdevice)) continue;
            auto&& endpoint = dev.get_subdevice(subdevice);

            auto model = std::make_shared<subdevice_model>(subdevice, &endpoint, error_message);
            subdevices.push_back(model);
        }
    }


    bool is_stream_visible(rs_stream s)
    {
        using namespace std::chrono;
        auto now = high_resolution_clock::now();
        auto diff = now - steam_last_frame[s];
        auto ms = duration_cast<milliseconds>(diff).count();
        return ms <= _frame_timeout + _min_timeout;
    }

    float get_stream_alpha(rs_stream s)
    {
        using namespace std::chrono;
        auto now = high_resolution_clock::now();
        auto diff = now - steam_last_frame[s];
        auto ms = duration_cast<milliseconds>(diff).count();
        auto t = smoothstep(static_cast<float>(ms),
                            _min_timeout, _min_timeout + _frame_timeout);
        return 1.0f - t;
    }

    std::map<rs_stream, rect> calc_layout(int x0, int y0, int width, int height)
    {
        std::vector<rs_stream> active_streams;
        for (auto i = 0; i < RS_STREAM_COUNT; i++)
        {
            auto stream = static_cast<rs_stream>(i);
            if (is_stream_visible(stream))
            {
                active_streams.push_back(stream);
            }
        }

        auto factor = ceil(sqrt(active_streams.size()));
        auto complement = ceil(active_streams.size() / factor);

        auto cell_width = static_cast<float>(width / factor);
        auto cell_height = static_cast<float>(height / complement);

        std::map<rs_stream, rect> results;
        auto i = 0;
        for (auto x = 0; x < factor; x++)
        {
            for (auto y = 0; y < complement; y++)
            {
                if (i == active_streams.size()) break;

                rect r = { x0 + x * cell_width, y0 + y * cell_height,
                                    cell_width, cell_height };
                results[active_streams[i]] = r;
                i++;
            }
        }
        return get_interpolated_layout(results);
    }

    std::vector<std::shared_ptr<subdevice_model>> subdevices;
    std::map<rs_stream, texture_buffer> stream_buffers;
    std::map<rs_stream, float2> stream_size;
    std::map<rs_stream, rs_format> stream_format;
    std::map<rs_stream, std::chrono::high_resolution_clock::time_point> steam_last_frame;

private:
    std::map<rs_stream, rect> get_interpolated_layout(const std::map<rs_stream, rect>& l)
    {
        using namespace std::chrono;
        auto now = high_resolution_clock::now();
        if (l != _layout) // detect layout change
        {
            _transition_start_time = now;
            _old_layout = _layout;
            _layout = l;
        }

        //if (_old_layout.size() == 0 && l.size() == 1) return l;

        auto diff = now - _transition_start_time;
        auto ms = duration_cast<milliseconds>(diff).count();
        auto t = smoothstep(static_cast<float>(ms), 0, 100);

        std::map<rs_stream, rect> results;
        for (auto&& kvp : l)
        {
            auto stream = kvp.first;
            if (_old_layout.find(stream) == _old_layout.end())
            {
                _old_layout[stream] = _layout[stream].center();
            }
            results[stream] = _old_layout[stream].lerp(t, _layout[stream]);
        }

        return results;
    }

    float _frame_timeout = 700.0f;
    float _min_timeout = 90.0f;

    streams_layout _layout;
    streams_layout _old_layout;
    std::chrono::high_resolution_clock::time_point _transition_start_time;
};

int main(int, char**) try
{
    rs::log_to_console(RS_LOG_SEVERITY_WARN);
    rs::log_to_file(RS_LOG_SEVERITY_DEBUG);

    if (!glfwInit())
        exit(1);

    auto window = glfwCreateWindow(1280, 720, "librealsense - config-ui", nullptr, nullptr);
    glfwMakeContextCurrent(window);
    ImGui_ImplGlfw_Init(window, true);

    ImVec4 clear_color = ImColor(10, 0, 0);

    rs::context ctx;
<<<<<<< HEAD
    //rs::recording_context ctx("config-ui.db");
    //rs::mock_context ctx("/media/local_admin/MULTIBOOT/hq_colorexp_depth_preset.db");
=======
    //rs::recording_context ctx("config-ui1.db");
    //rs::mock_context ctx("hq_colorexp_depth_preset.db");
>>>>>>> a3c2c7e3
    auto device_index = 0;
    auto list = ctx.query_devices();
    auto dev = list[device_index];
    std::vector<std::string> device_names;

    std::string error_message = "";

    for (auto&& l : list)
    {
        auto d = list[device_index];
        auto name = d.get_camera_info(RS_CAMERA_INFO_DEVICE_NAME);
        auto serial = d.get_camera_info(RS_CAMERA_INFO_DEVICE_SERIAL_NUMBER);
        device_names.push_back(to_string() << name << " Sn#" << serial);
    }

    auto model = device_model(dev, error_message);
    std::string label;

    while (!glfwWindowShouldClose(window))
    {
        glfwPollEvents();
        int w, h;
        glfwGetWindowSize(window, &w, &h);

        ImGui_ImplGlfw_NewFrame();

        auto flags = ImGuiWindowFlags_NoResize |
            ImGuiWindowFlags_NoMove |
            ImGuiWindowFlags_NoCollapse;

        ImGui::SetNextWindowPos({ 0, 0 });
        ImGui::SetNextWindowSize({ 300, static_cast<float>(h) });
        ImGui::Begin("Control Panel", nullptr, flags);

        ImGui::Text("Viewer FPS: %.0f ", ImGui::GetIO().Framerate);

        if (ImGui::CollapsingHeader("Device Details", nullptr, true, true))
        {
            auto device_names_chars = get_string_pointers(device_names);
            ImGui::PushItemWidth(-1);
            if (ImGui::Combo("", &device_index, device_names_chars.data(), 
                static_cast<int>(device_names.size())))
            {
                for (auto&& sub : model.subdevices)
                {
                    sub->stop();
                }

                dev = list[device_index];
                model = device_model(dev, error_message);
            }
            ImGui::PopItemWidth();

            for (auto i = 0; i < RS_CAMERA_INFO_COUNT; i++)
            {
                auto info = static_cast<rs_camera_info>(i);
                if (dev.supports(info))
                {
                    std::stringstream ss;
                    ss << rs_camera_info_to_string(info) << ":";
                    auto line = ss.str();
                    ImGui::PushStyleColor(ImGuiCol_Text, { 1.0f, 1.0f, 1.0f, 0.5f });
                    ImGui::Text(line.c_str());
                    ImGui::PopStyleColor();

                    ImGui::SameLine();
                    auto value = dev.get_camera_info(info);
                    ImGui::Text(value);

                    if (ImGui::IsItemHovered())
                    {
                        ImGui::SetTooltip(value);
                    }
                }
            }
        }

        if (ImGui::CollapsingHeader("Streaming", nullptr, true, true))
        {
            for (auto&& sub : model.subdevices)
            {
                label = to_string() << rs_subdevice_to_string(sub->subdevice);
                if (ImGui::CollapsingHeader(label.c_str(), nullptr, true, true))
                {
                    auto res_chars = get_string_pointers(sub->resolutions);
                    auto fps_chars = get_string_pointers(sub->fpses);
  
                    ImGui::Text("Resolution:");
                    ImGui::SameLine();
                    ImGui::PushItemWidth(-1);
                    label = to_string() << rs_subdevice_to_string(sub->subdevice) << " resolution";
                    if (sub->current_stream.get()) ImGui::Text(res_chars[sub->selected_res_id]);
                    else ImGui::Combo(label.c_str(), &sub->selected_res_id, res_chars.data(), 
                                      static_cast<int>(res_chars.size()));
                    ImGui::PopItemWidth();

                    ImGui::Text("FPS:");
                    ImGui::SameLine();
                    ImGui::PushItemWidth(-1);
                    label = to_string() << rs_subdevice_to_string(sub->subdevice) << " fps";
                    if (sub->current_stream.get()) ImGui::Text(fps_chars[sub->selected_fps_id]);
                    else ImGui::Combo(label.c_str(), &sub->selected_fps_id, fps_chars.data(), 
                                      static_cast<int>(fps_chars.size()));
                    ImGui::PopItemWidth();

                    auto live_streams = 0;
                    for (auto i = 0; i < RS_STREAM_COUNT; i++)
                    {
                        auto stream = static_cast<rs_stream>(i);
                        if (sub->formats[stream].size() > 0) live_streams++;
                    }

                    for (auto i = 0; i < RS_STREAM_COUNT; i++)
                    {
                        auto stream = static_cast<rs_stream>(i);
                        if (sub->formats[stream].size() == 0) continue;
                        auto formats_chars = get_string_pointers(sub->formats[stream]);
                        if (live_streams > 1)
                        {
                            label = to_string() << rs_stream_to_string(stream) << " format:";
                            if (sub->current_stream.get()) ImGui::Text(label.c_str());
                            else ImGui::Checkbox(label.c_str(), &sub->stream_enabled[stream]);
                        }
                        else
                        {
                            label = to_string() << "Format:";
                            ImGui::Text(label.c_str());
                        }

                        ImGui::SameLine();
                        if (sub->stream_enabled[stream])
                        {
                            ImGui::PushItemWidth(-1);
                            label = to_string() << rs_subdevice_to_string(sub->subdevice)
                                << " " << rs_stream_to_string(stream) << " format";
                            if (sub->current_stream.get()) ImGui::Text(formats_chars[sub->selected_format_id[stream]]);
                            else ImGui::Combo(label.c_str(), &sub->selected_format_id[stream], formats_chars.data(),
                                static_cast<int>(formats_chars.size()));
                            ImGui::PopItemWidth();
                        }
                        else
                        {
                            ImGui::Text("N/A");
                        }
                    }

                    try
                    {
                        if (!sub->current_stream.get())
                        {
                            label = to_string() << "Play " << rs_subdevice_to_string(sub->subdevice);
                            if (ImGui::Button(label.c_str()))
                            {
                                sub->play(sub->get_selected_profiles());
                            }
                        }
                        else
                        {
                            label = to_string() << "Stop " << rs_subdevice_to_string(sub->subdevice);
                            if (ImGui::Button(label.c_str()))
                            {
                                sub->stop();
                            }
                        }
                    }
                    catch(const rs::error& e)
                    {
                        error_message = error_to_string(e);
                    }
                }
            }
        }

        if (ImGui::CollapsingHeader("Control", nullptr, true, true))
        {
            for (auto&& sub : model.subdevices)
            {
                label = to_string() << rs_subdevice_to_string(sub->subdevice) << " options:";
                if (ImGui::CollapsingHeader(label.c_str(), nullptr, true, false))
                {
                    for (auto i = 0; i < RS_OPTION_COUNT; i++)
                    {
                        auto opt = static_cast<rs_option>(i);
                        auto&& metadata = sub->options_metadata[opt];
                        metadata.draw(error_message);
                    }
                }
            }
        }

        for (auto&& sub : model.subdevices)
        {
            sub->update(error_message);
        }

        if (error_message != "")
            ImGui::OpenPopup("Oops, something went wrong!");
        if (ImGui::BeginPopupModal("Oops, something went wrong!", nullptr, ImGuiWindowFlags_AlwaysAutoResize))
        {
            ImGui::Text("RealSense error calling:");
            ImGui::InputTextMultiline("error", const_cast<char*>(error_message.c_str()),
                error_message.size(), { 500,100 }, ImGuiInputTextFlags_AutoSelectAll);
            ImGui::Separator();

            if (ImGui::Button("OK", ImVec2(120, 0)))
            {
                error_message = "";
                ImGui::CloseCurrentPopup();
            }

            ImGui::EndPopup();
        }

        ImGui::End();

        for (auto&& sub : model.subdevices)
        {
            rs::frame f;
            if (sub->queues.poll_for_frame(&f))
            {
                model.stream_buffers[f.get_stream_type()].upload(f);
                model.steam_last_frame[f.get_stream_type()] = std::chrono::high_resolution_clock::now();
                model.stream_size[f.get_stream_type()] = { static_cast<float>(f.get_width()),
                                                           static_cast<float>(f.get_height()) };
                model.stream_format[f.get_stream_type()] = f.get_format();
            }
        }

        // Rendering
        glViewport(0, 0,
            static_cast<int>(ImGui::GetIO().DisplaySize.x),
            static_cast<int>(ImGui::GetIO().DisplaySize.y));
        glClearColor(clear_color.x, clear_color.y, clear_color.z, clear_color.w);
        glClear(GL_COLOR_BUFFER_BIT);

        glfwGetWindowSize(window, &w, &h);
        glLoadIdentity();
        glOrtho(0, w, h, 0, -1, +1);

        auto layout = model.calc_layout(300, 0, w - 300, h);

        for (auto kvp : layout)
        {
            auto&& view_rect = kvp.second;
            auto stream = kvp.first;
            auto&& stream_size = model.stream_size[stream];
            auto stream_rect = view_rect.adjust_ratio(stream_size);

            model.stream_buffers[stream].show(stream_rect, model.get_stream_alpha(stream));

            flags = ImGuiWindowFlags_NoResize |
                ImGuiWindowFlags_NoMove |
                ImGuiWindowFlags_NoCollapse |
                ImGuiWindowFlags_NoTitleBar;

            ImGui::PushStyleColor(ImGuiCol_WindowBg, { 0, 0, 0, 0 });
            ImGui::SetNextWindowPos({ stream_rect.x, stream_rect.y });
            ImGui::SetNextWindowSize({ stream_rect.w, stream_rect.h });
            label = to_string() << "Stream of " << rs_stream_to_string(stream);
            ImGui::Begin(label.c_str(), nullptr, flags);

            label = to_string() << rs_stream_to_string(stream) << " "
                << stream_size.x << "x" << stream_size.y << ", " 
                << rs_format_to_string(model.stream_format[stream]);
            ImGui::Text(label.c_str());
            ImGui::End();
            ImGui::PopStyleColor();
        }

        ImGui::Render();

        glfwSwapBuffers(window);
    }

    for (auto&& sub : model.subdevices)
    {
        sub->stop();
    }

    // Cleanup
    ImGui_ImplGlfw_Shutdown();
    glfwTerminate();

    return EXIT_SUCCESS;
}
catch (const rs::error & e)
{
    std::cerr << "RealSense error calling " << e.get_failed_function() << "(" << e.get_failed_args() << "):\n    " << e.what() << std::endl;
    return EXIT_FAILURE;
}<|MERGE_RESOLUTION|>--- conflicted
+++ resolved
@@ -239,15 +239,6 @@
                 push_back_if_not_exists(formats[profile.stream], format);
                 push_back_if_not_exists(format_values[profile.stream], profile.format);
 
-<<<<<<< HEAD
-                bool any = false;
-                for (auto&& kvp : stream_enabled)
-                {
-                    if (stream_enabled[profile.stream]) any = true;
-                }
-                if (!any) stream_enabled[profile.stream] = true;
-
-=======
                 auto any_stream_enabled = false;
                 for (auto it : stream_enabled)
                 {
@@ -259,7 +250,6 @@
                 }
                 if (!any_stream_enabled) stream_enabled[profile.stream] = true;
                 
->>>>>>> a3c2c7e3
                 profiles.push_back(profile);
             }
         }
@@ -483,13 +473,8 @@
     ImVec4 clear_color = ImColor(10, 0, 0);
 
     rs::context ctx;
-<<<<<<< HEAD
-    //rs::recording_context ctx("config-ui.db");
-    //rs::mock_context ctx("/media/local_admin/MULTIBOOT/hq_colorexp_depth_preset.db");
-=======
     //rs::recording_context ctx("config-ui1.db");
     //rs::mock_context ctx("hq_colorexp_depth_preset.db");
->>>>>>> a3c2c7e3
     auto device_index = 0;
     auto list = ctx.query_devices();
     auto dev = list[device_index];
