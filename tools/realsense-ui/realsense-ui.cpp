--- conflicted
+++ resolved
@@ -225,7 +225,7 @@
                                     auto profiles = sub->get_selected_profiles();
                                     for (auto&& profile : profiles)
                                     {
-                                        model.streams[profile.stream].dev = sub;
+                                        model.streams[profile.stream_type()].dev = sub;
                                     }
                                 }
                             }
@@ -377,7 +377,7 @@
                                             auto profiles = sub->get_selected_profiles();
                                             for (auto&& profile : profiles)
                                             {
-                                                model.streams[profile.stream].dev = sub;
+                                                model.streams[profile.stream_type()].dev = sub;
                                             }
                                         }
                                     }
@@ -965,21 +965,12 @@
                         model.upload_frame(std::move(f));
                     }
                 }
-<<<<<<< HEAD
                 catch(const error& ex)
                 {
                     error_message = error_to_string(ex);
-                     sub->stop();
+                    sub->stop();
                 }
                 catch(const std::exception& ex)
-=======
-                catch (const error& e)
-                {
-                    error_message = error_to_string(e);
-                    sub->stop();
-                }
-                catch (const std::exception& e)
->>>>>>> 744ccde0
                 {
                     error_message = ex.what();
                     sub->stop();
