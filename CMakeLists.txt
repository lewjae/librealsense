#  minimum required cmake version: 3.1.0
cmake_minimum_required(VERSION 3.1.0)

project(librealsense2)

macro(info msg)
    message(STATUS "Info: ${msg}")
endmacro()

macro(infoValue variableName)
    info("${variableName}=\${${variableName}}")
endmacro()

##################################################################
# Parse librealsense version and assign it to CMake variables    #
# This function parses librealsense public API header file, rs.h #
# and retrieves version numbers embedded in the source code.     #
# Since the function relies on hard-coded variables, it is prone #
# for failures should these constants be modified in future      #
##################################################################
function(assign_version_property VER_COMPONENT)
    file(STRINGS "./include/librealsense2/rs.h" REALSENSE_VERSION_${VER_COMPONENT} REGEX "#define RS2_API_${VER_COMPONENT}_VERSION")
    separate_arguments(REALSENSE_VERSION_${VER_COMPONENT})
    list(GET REALSENSE_VERSION_${VER_COMPONENT} -1 tmp)
    if (tmp LESS 0)
        message( FATAL_ERROR "Could not obtain valid Librealsense version ${VER_COMPONENT} component - actual value is ${tmp}" )
    endif()
    set(REALSENSE_VERSION_${VER_COMPONENT} ${tmp} PARENT_SCOPE)
endfunction()

set(REALSENSE_VERSION_MAJOR -1)
set(REALSENSE_VERSION_MINOR -1)
set(REALSENSE_VERSION_PATCH -1)
assign_version_property(MAJOR)
assign_version_property(MINOR)
assign_version_property(PATCH)
set(REALSENSE_VERSION_STRING ${REALSENSE_VERSION_MAJOR}.${REALSENSE_VERSION_MINOR}.${REALSENSE_VERSION_PATCH})
infoValue(REALSENSE_VERSION_STRING)

# Save the command line compile commands in the build output
set(CMAKE_EXPORT_COMPILE_COMMANDS 1)
# View the makefile commands during build
#set(CMAKE_VERBOSE_MAKEFILE on)

include(CheckCXXCompilerFlag)
CHECK_CXX_COMPILER_FLAG("-std=c++11" COMPILER_SUPPORTS_CXX11)
CHECK_CXX_COMPILER_FLAG("-std=c++0x" COMPILER_SUPPORTS_CXX0X)
if(COMPILER_SUPPORTS_CXX11)
    set(CMAKE_CXX_FLAGS "${CMAKE_CXX_FLAGS} -std=c++11")
elseif(COMPILER_SUPPORTS_CXX0X)
    set(CMAKE_CXX_FLAGS "${CMAKE_CXX_FLAGS} -std=c++0x")
endif()

option(BUILD_WITH_OPENMP "Use OpenMP" ON)
if(BUILD_WITH_OPENMP)
    find_package(OpenMP)
    if(NOT OPENMP_FOUND)
        message(FATAL_ERROR "\n\n OpenMP package is missing!\n\n")
    else()
        set(CMAKE_C_FLAGS "${CMAKE_C_FLAGS} ${OpenMP_C_FLAGS}")
        set(CMAKE_CXX_FLAGS "${CMAKE_CXX_FLAGS} ${OpenMP_CXX_FLAGS}")
        set(CMAKE_EXE_LINKER_FLAGS "${CMAKE_EXE_LINKER_FLAGS} ${OpenMP_EXE_LINKER_FLAGS}")
    endif()
endif()

list(APPEND CMAKE_MODULE_PATH ${CMAKE_CURRENT_SOURCE_DIR}/CMake)

set(REALSENSE_CPP
    src/environment.cpp
    src/device_hub.cpp
    src/pipeline.cpp
    src/archive.cpp
    src/context.cpp
    src/device.cpp
    src/sensor.cpp
    src/algo.cpp
    src/sync.cpp
    src/stream.cpp
    src/option.cpp
    src/error-handling.cpp
    src/hw-monitor.cpp
    src/image.cpp
    src/ivcam/ivcam-private.cpp
    src/log.cpp
    src/rs.cpp
    src/ivcam/sr300.cpp
    src/types.cpp
    src/linux/backend-v4l2.cpp
    src/linux/backend-hid.cpp
    src/backend.cpp
    src/verify.c
    src/proc/align.cpp
    src/proc/colorizer.cpp
    src/proc/pointcloud.cpp
    src/proc/synthetic-stream.cpp
<<<<<<< HEAD
=======
    src/proc/syncer_processing_block.cpp
    src/proc/decimation_filter.cpp
>>>>>>> ecddcf28
    src/source.cpp
    src/ds5/ds5-options.cpp
    src/ds5/ds5-timestamp.cpp
    src/ds5/ds5-private.cpp
    src/ds5/ds5-motion.cpp
    src/ds5/ds5-rolling-shutter.cpp
    src/ds5/ds5-device.cpp
    src/ds5/ds5-color.cpp
    src/ds5/ds5-active.cpp
    src/ds5/ds5-factory.cpp
    src/win/win-helpers.cpp
    src/win/win-uvc.cpp
    src/win/win-usb.cpp
    src/win/win-hid.cpp
    src/win/win-backend.cpp


    src/ds5/advanced_mode/rs_advanced_mode.cpp
    src/ds5/advanced_mode/presets.cpp
    src/ds5/advanced_mode/advanced_mode.cpp

    third-party/easyloggingpp/src/easylogging++.cc
    third-party/sqlite/sqlite3.c

    src/mock/sql.cpp
    src/mock/recorder.cpp

    src/media/record/record_device.cpp
    src/media/record/record_sensor.cpp
    src/media/playback/playback_device.cpp
    src/media/playback/playback_sensor.cpp
    )

set(REALSENSE_HPP
    include/librealsense2/rs.hpp
    include/librealsense2/rs.h

    include/librealsense2/h/rs_types.h
    include/librealsense2/h/rs_context.h
    include/librealsense2/h/rs_device.h
    include/librealsense2/h/rs_frame.h
    include/librealsense2/h/rs_option.h
    include/librealsense2/h/rs_processing.h
    include/librealsense2/h/rs_record_playback.h
    include/librealsense2/h/rs_sensor.h
    include/librealsense2/h/rs_internal.h
    include/librealsense2/h/rs_pipeline.h

    include/librealsense2/hpp/rs_types.hpp
    include/librealsense2/hpp/rs_context.hpp
    include/librealsense2/hpp/rs_device.hpp
    include/librealsense2/hpp/rs_frame.hpp
    include/librealsense2/hpp/rs_processing.hpp
    include/librealsense2/hpp/rs_record_playback.hpp
    include/librealsense2/hpp/rs_sensor.hpp
    include/librealsense2/hpp/rs_internal.hpp
    include/librealsense2/hpp/rs_pipeline.hpp

    include/librealsense2/rsutil.h
    include/librealsense2/rs_advanced_mode.h
    include/librealsense2/rs_advanced_mode.hpp
    include/librealsense2/h/rs_advanced_mode_command.h

    src/res/resource.h

    src/core/streaming.h
    src/core/debug.h
    src/core/advanced_mode.h
    src/core/roi.h
    src/core/motion.h
    src/core/video.h
    src/core/options.h
    src/core/info.h
    src/core/extension.h
    src/core/processing.h

    src/environment.h
    src/device_hub.h
    src/pipeline.h
    src/config.h
    src/archive.h
    src/concurrency.h
    src/context.h
    src/sensor.h
    src/sync.h
    src/sensor.h
    src/stream.h
    src/proc/align.h
    src/proc/colorizer.h
    src/proc/pointcloud.h
    src/proc/synthetic-stream.h
<<<<<<< HEAD
=======
    src/proc/decimation_filter.h
    src/proc/syncer_processing_block.h
>>>>>>> ecddcf28
    src/algo.h
    src/option.h
    src/metadata.h
    src/metadata-parser.h
    src/error-handling.h
    src/hw-monitor.h
    src/image.h
    src/source.h
    src/ivcam/ivcam-private.h
    src/types.h
    src/backend.h
    src/device.h
    src/ivcam/sr300.h
    src/ds5/ds5-factory.h
    src/ds5/ds5-device.h
    src/ds5/ds5-options.h
    src/ds5/ds5-private.h
    src/ds5/ds5-timestamp.h
    src/ds5/ds5-active.h
    src/ds5/ds5-motion.h
    src/ds5/ds5-rolling-shutter.h
    src/ds5/ds5-color.h
    src/linux/backend-v4l2.h
    src/linux/backend-hid.h
    src/win/win-helpers.h
    src/win/win-uvc.h
    src/win/win-usb.h
    src/win/win-hid.h
    src/win/win-backend.h
    src/api.h
    src/core/serialization.h

    src/media/record/record_device.h
    src/media/record/record_sensor.h
    src/media/playback/playback_device.h
    src/media/playback/playback_sensor.h
    src/media/ros/ros_reader.h
    src/media/ros/ros_writer.h

    src/ds5/advanced_mode/json_loader.hpp
    src/ds5/advanced_mode/presets.h

    third-party/easyloggingpp/src/easylogging++.h
    third-party/sqlite/sqlite3.h
    src/mock/sql.h
    src/mock/recorder.h

    src/media/ros/ros_file_format.h
)

# Add additional include directories to allow file to include rosbag headers
include(${CMAKE_CURRENT_LIST_DIR}/third-party/realsense-file/config.cmake)
include_directories(
        ${ROSBAG_HEADER_DIRS}
        ${BOOST_INCLUDE_PATH}
        ${LZ4_INCLUDE_PATH}
)

if(WIN32)
    source_group("Source Files\\Backend" FILES
        src/win/win-helpers.cpp
        src/win/win-uvc.cpp
        src/win/win-usb.cpp
        src/win/win-hid.cpp
        src/win/win-backend.cpp
        src/linux/backend-v4l2.cpp
        src/linux/backend-hid.cpp
        src/backend.cpp
        )

    source_group("Source Files\\Logging" FILES
        third-party/easyloggingpp/src/easylogging++.cc
        src/log.cpp
        )

    source_group("Source Files\\Media" FILES
        src/media/record/record_device.cpp
        src/media/record/record_sensor.cpp
        src/media/playback/playback_device.cpp
        src/media/playback/playback_sensor.cpp
        )

    source_group("Header Files\\Backend" FILES
        src/win/win-helpers.h
        src/win/win-uvc.h
        src/win/win-usb.h
        src/win/win-hid.h
        src/win/win-backend.h
        src/linux/backend-v4l2.h
        src/linux/backend-hid.h
        src/backend.h)

    source_group("Header Files\\API" FILES
        include/librealsense2/rs.hpp
        include/librealsense2/rs.h
        CMake/realsense.def
        )

    source_group("Header Files\\API\\C Headers" FILES
        include/librealsense2/h/rs_context.h
        include/librealsense2/h/rs_device.h
        include/librealsense2/h/rs_frame.h
        include/librealsense2/h/rs_types.h
        include/librealsense2/h/rs_sensor.h
        include/librealsense2/h/rs_option.h
        include/librealsense2/h/rs_processing.h
        include/librealsense2/h/rs_record_playback.h
        include/librealsense2/h/rs_pipeline.h
        include/librealsense2/h/rs_streaming.h
        include/librealsense2/h/rs_internal.h

        include/librealsense2/rsutil.h
        include/librealsense2/rs_advanced_mode.h
        include/librealsense2/h/rs_advanced_mode_command.h
        )

    source_group("Header Files\\API\\C++ Headers" FILES
        include/librealsense2/hpp/rs_types.hpp
        include/librealsense2/hpp/rs_context.hpp
        include/librealsense2/hpp/rs_device.hpp
        include/librealsense2/hpp/rs_frame.hpp
        include/librealsense2/hpp/rs_processing.hpp
        include/librealsense2/hpp/rs_pipeline.hpp
        include/librealsense2/hpp/rs_record_playback.hpp
        include/librealsense2/hpp/rs_sensor.hpp
        include/librealsense2/hpp/rs_internal.hpp

        include/librealsense2/rs_advanced_mode.hpp
        )

    source_group("Header Files\\Recorder" FILES
        third-party/sqlite/sqlite3.h
        src/mock/sql.h
        src/mock/recorder.h
        )

    source_group("Source Files\\Recorder" FILES
        third-party/sqlite/sqlite3.c
        src/mock/sql.cpp
        src/mock/recorder.cpp
        )

    source_group("Source Files\\API" FILES
        src/rs.cpp
        src/verify.c
        src/ds5/advanced_mode/rs_advanced_mode.cpp
        )

    source_group("Header Files\\Media" FILES
        src/media/record/record_device.h
        src/media/record/record_sensor.h
        src/media/playback/playback_device.h
        src/media/playback/playback_sensor.h
        )
    source_group("Header Files\\Media\\Ros Serializer" FILES
        src/media/ros/ros_reader.h
        src/media/ros/ros_writer.h
        src/media/ros/ros_file_format.h
        )

    source_group("Source Files\\Devices" FILES
        src/ds5/ds5-device.cpp
        src/ds5/ds5-factory.cpp
        src/ds5/ds5-options.cpp
        src/ds5/ds5-private.cpp
        src/ds5/ds5-timestamp.cpp
        src/ds5/ds5-motion.cpp
        src/ds5/ds5-rolling-shutter.cpp
        src/ds5/ds5-color.cpp
        src/ds5/ds5-active.cpp
        src/ivcam/sr300.cpp
        src/ivcam/ivcam-private.cpp
        )

    source_group("Source Files\\Devices\\Advanced Mode" FILES
        src/ds5/advanced_mode/rs_advanced_mode.cpp
        src/ds5/advanced_mode/presets.cpp
        src/ds5/advanced_mode/advanced_mode.cpp
        )

    source_group("Header Files\\Devices\\Advanced Mode" FILES
        src/ds5/advanced_mode/json_loader.hpp
        src/ds5/advanced_mode/presets.h
        )

    source_group("Header Files\\Devices" FILES
        src/ds5/ds5-device.h
        src/ds5/ds5-options.h
        src/ds5/ds5-private.h
        src/ds5/ds5-timestamp.h
        src/ds5/ds5-factory.h
        src/ds5/ds5-active.h
        src/ds5/ds5-motion.h
        src/ds5/ds5-rolling-shutter.h
        src/ds5/ds5-color.h
        src/ivcam/sr300.h
        src/ivcam/ivcam-private.h
        )

    source_group("Header Files\\Core" FILES
        src/core/streaming.h
        src/core/debug.h
        src/core/roi.h
        src/core/video.h
        src/core/motion.h
        src/core/info.h
        src/core/options.h
        src/core/extension.h
        src/core/processing.h
        )

    source_group("Header Files\\Logging" FILES
        third-party/easyloggingpp/src/easylogging++.h
        )

    source_group("Source Files\\Processing Blocks" FILES
        src/proc/colorizer.cpp
        src/proc/synthetic-stream.cpp
        src/proc/align.cpp
        src/proc/pointcloud.cpp
<<<<<<< HEAD
=======
        src/proc/decimation_filter.cpp
        src/proc/syncer_processing_block.cpp
>>>>>>> ecddcf28
        )

    source_group("Header Files\\Processing Blocks" FILES
        src/proc/colorizer.h
        src/proc/align.h
        src/proc/pointcloud.h
        src/proc/synthetic-stream.h
<<<<<<< HEAD
=======
        src/proc/decimation_filter.h
        src/proc/syncer_processing_block.h
>>>>>>> ecddcf28
        )

    foreach(flag_var
            CMAKE_CXX_FLAGS CMAKE_CXX_FLAGS_DEBUG CMAKE_CXX_FLAGS_RELEASE
            CMAKE_CXX_FLAGS_MINSIZEREL CMAKE_CXX_FLAGS_RELWITHDEBINFO
            CMAKE_C_FLAGS CMAKE_C_FLAGS_DEBUG CMAKE_C_FLAGS_RELEASE
            CMAKE_C_FLAGS_MINSIZEREL CMAKE_C_FLAGS_RELWITHDEBINFO)
        if(${flag_var} MATCHES "/MD")
            string(REGEX REPLACE "/MD" "/MT" ${flag_var} "${${flag_var}}")
        endif(${flag_var} MATCHES "/MD")
    endforeach(flag_var)
else()

endif()

option(FORCE_LIBUVC "Explicitly turn-on libuvc backend" OFF)

if(WIN32)
    set(BACKEND RS2_USE_WMF_BACKEND)
    set(REALSENSE_DEF CMake/realsense.def)
    # Makes VS15 find the DLL when trying to run examples/tests
    set(CMAKE_LIBRARY_OUTPUT_DIRECTORY ${CMAKE_BINARY_DIR})
    set(CMAKE_RUNTIME_OUTPUT_DIRECTORY ${CMAKE_BINARY_DIR})
    # build with multiple cores
    set(CMAKE_CXX_FLAGS "${CMAKE_CXX_FLAGS} /MP")
    set(CMAKE_C_FLAGS "${CMAKE_C_FLAGS} /MP")
    add_definitions(-D__SSSE3__ -D_CRT_SECURE_NO_WARNINGS)

    set_property(GLOBAL PROPERTY USE_FOLDERS ON)
elseif(APPLE)
    set(FORCE_LIBUVC ON)
else()
    set(BACKEND RS2_USE_V4L2_BACKEND)
endif()

if(FORCE_LIBUVC)
    set(BACKEND RS2_USE_LIBUVC_BACKEND)
    
    list(APPEND REALSENSE_CPP
    src/libuvc/ctrl.c
    src/libuvc/ctrl-gen.c
    src/libuvc/device.c
    src/libuvc/diag.c
    src/libuvc/frame.c
    src/libuvc/init.c
    src/libuvc/misc.c
    src/libuvc/stream.c
	src/libuvc/libuvc.cpp
	)
	
	list(APPEND REALSENSE_HPP
    src/libuvc/libuvc.h
    src/libuvc/libuvc_internal.h
    src/libuvc/utlist.h
    src/libuvc/libuvc_config.h
	)
	
	message( WARNING "Using libuvc!" )
endif()

if (MSVC)
    set(CMAKE_CXX_FLAGS "${CMAKE_CXX_FLAGS} /bigobj /wd4819")
    add_definitions(-D_UNICODE)
endif()

add_definitions(-D${BACKEND} -DUNICODE)

if(ANDROID)
    set(ANDROID_STL "c++_static")

    set(CMAKE_C_FLAGS   "${CMAKE_C_FLAGS}   -fPIC -pedantic -g -D_BSD_SOURCE")
    set(CMAKE_CXX_FLAGS "${CMAKE_CXX_FLAGS} -fPIC -pedantic -g -Wno-missing-field-initializers")
    set(CMAKE_CXX_FLAGS "${CMAKE_CXX_FLAGS} -Wno-switch -Wno-multichar")

    set(LIBUSB1_INCLUDE_DIRS "${CMAKE_CURRENT_SOURCE_DIR}/third_party/libusb/libusb")
    set(LIBUSB1_LIBRARY_DIRS "${CMAKE_CURRENT_SOURCE_DIR}/third_party/libusb/android/libs/${ANDROID_NDK_ABI_NAME}")
    set(LIBUSB1_LIBRARIES "usb1.0")

    include_directories(SYSTEM ${LIBUSB1_INCLUDE_DIRS})
    link_directories(${LIBUSB1_LIBRARY_DIRS})
elseif(UNIX)
    find_package(PkgConfig)
    if(NOT PKG_CONFIG_FOUND)
        message(FATAL_ERROR "\n\n PkgConfig package is missing!\n\n")
    endif()

    find_package (Threads REQUIRED)
    list(APPEND librealsense_PKG_DEPS "Threads")

    pkg_search_module(LIBUSB1 REQUIRED libusb-1.0)
    if(LIBUSB1_FOUND)
        include_directories(SYSTEM ${LIBUSB1_INCLUDE_DIRS})
        link_directories(${LIBUSB1_LIBRARY_DIRS})
        list(APPEND librealsense_PKG_DEPS "libusb-1.0")
    else()
        message( FATAL_ERROR "Failed to find libusb-1.0" )
    endif(LIBUSB1_FOUND)

    set(CMAKE_C_FLAGS   "${CMAKE_C_FLAGS}   -fPIC -pedantic -g -D_BSD_SOURCE")
    set(CMAKE_CXX_FLAGS "${CMAKE_CXX_FLAGS} -fPIC -pedantic -g -Wno-missing-field-initializers")
    set(CMAKE_CXX_FLAGS "${CMAKE_CXX_FLAGS} -Wno-switch -Wno-multichar")

    execute_process(COMMAND ${CMAKE_C_COMPILER} -dumpmachine OUTPUT_VARIABLE MACHINE)
    if(${MACHINE} MATCHES "arm-linux-gnueabihf")
      set(CMAKE_C_FLAGS   "${CMAKE_C_FLAGS}   -mfpu=neon -mfloat-abi=hard -ftree-vectorize")
      set(CMAKE_CXX_FLAGS "${CMAKE_CXX_FLAGS} -mfpu=neon -mfloat-abi=hard -ftree-vectorize")
    elseif(${MACHINE} MATCHES "aarch64-linux-gnu")
      set(CMAKE_C_FLAGS   "${CMAKE_C_FLAGS}   -mstrict-align -ftree-vectorize")
      set(CMAKE_CXX_FLAGS "${CMAKE_CXX_FLAGS} -mstrict-align -ftree-vectorize")
    else(${MACHINE} MATCHES "arm-linux-gnueabihf")
      set(CMAKE_C_FLAGS   "${CMAKE_C_FLAGS}   -mssse3")
      set(CMAKE_CXX_FLAGS "${CMAKE_CXX_FLAGS} -mssse3")
    endif(${MACHINE} MATCHES "arm-linux-gnueabihf")
endif()

# Set CMAKE_INSTALL_* if not defined
include(GNUInstallDirs)

option(TRACE_API "Log all C API calls" OFF)
if(TRACE_API)
    add_definitions(-DTRACE_API)
endif()

option(HWM_OVER_XU "Send HWM commands over UVC XU control" ON)
if(HWM_OVER_XU)
    add_definitions(-DHWM_OVER_XU)
endif()

add_subdirectory(third-party/realsense-file)

option(BUILD_SHARED_LIBS "Build shared library" ON)
if(BUILD_SHARED_LIBS)
    if(WIN32)
        add_library(realsense2 SHARED
            ${REALSENSE_CPP} ${REALSENSE_HPP} ${REALSENSE_DEF}
            src/res/resource.h
            src/res/librealsense.rc)

        source_group("Resources" FILES
        src/res/resource.h
        src/res/librealsense.rc
        )
    else()
        add_library(realsense2 SHARED ${REALSENSE_CPP} ${REALSENSE_HPP} ${REALSENSE_DEF})
    endif()
else()
    add_library(realsense2 STATIC ${REALSENSE_CPP} ${REALSENSE_HPP})
endif()

set_target_properties(realsense2 PROPERTIES VERSION ${REALSENSE_VERSION_STRING}
                                SOVERSION ${REALSENSE_VERSION_MAJOR})
target_link_libraries(realsense2 realsense-file ${LIBUSB1_LIBRARIES} ${CMAKE_THREAD_LIBS_INIT})
list(APPEND librealsense_PKG_LIBS ${CMAKE_THREAD_LIBS_INIT})

add_definitions(-DELPP_THREAD_SAFE)
add_definitions(-DELPP_NO_DEFAULT_LOG_FILE)
include_directories(realsense2 src)

set_target_properties (realsense2 PROPERTIES
    FOLDER Library
)

set(LRS_LIB_NAME realsense2)

target_include_directories(realsense2 PUBLIC $<BUILD_INTERFACE:${CMAKE_CURRENT_SOURCE_DIR}/include>
                                            $<INSTALL_INTERFACE:include>
                                     PRIVATE ${LIBUSB1_INCLUDE_DIRS})

set(CMAKECONFIG_INSTALL_DIR "${CMAKE_INSTALL_LIBDIR}/cmake/realsense2")

install(TARGETS realsense2
EXPORT realsense2Targets
RUNTIME DESTINATION ${CMAKE_INSTALL_BINDIR}
LIBRARY DESTINATION ${CMAKE_INSTALL_LIBDIR}
ARCHIVE DESTINATION ${CMAKE_INSTALL_LIBDIR}
)

install(DIRECTORY ${PROJECT_SOURCE_DIR}/include/librealsense2 DESTINATION ${CMAKE_INSTALL_INCLUDEDIR})

include(CMakePackageConfigHelpers)
configure_package_config_file(CMake/realsense2Config.cmake.in realsense2Config.cmake
    INSTALL_DESTINATION ${CMAKECONFIG_INSTALL_DIR}
    INSTALL_PREFIX ${CMAKE_INSTALL_PREFIX}/bin
    PATH_VARS CMAKE_INSTALL_INCLUDEDIR)

install(EXPORT realsense2Targets FILE realsense2Targets.cmake NAMESPACE realsense2::
    DESTINATION ${CMAKECONFIG_INSTALL_DIR})
install(FILES "${CMAKE_CURRENT_BINARY_DIR}/realsense2Config.cmake"
    DESTINATION ${CMAKECONFIG_INSTALL_DIR})


install(CODE "execute_process(COMMAND ldconfig)")

option(BUILD_UNIT_TESTS "Build realsense unit tests." ON)
option(BUILD_EXAMPLES "Build realsense examples and tools." ON)
option(ENFORCE_METADATA "Require WinSDK with Metadata support during compilation. Windows OS Only" OFF)
option(BUILD_PYTHON_BINDINGS "Build Python bindings" OFF)
option(BUILD_NODEJS_BINDINGS "Build Node.js bindings" OFF)

# This parameter is meant for disabling graphical examples when building for
# save-to-disk targets.
option(BUILD_GRAPHICAL_EXAMPLES "Build graphical examples and tools." ON)

if((BUILD_EXAMPLES AND BUILD_GRAPHICAL_EXAMPLES) AND WIN32)
  add_subdirectory(third-party/glfw)
endif()

if(BUILD_EXAMPLES)
  add_subdirectory(examples)
  add_subdirectory(tools)
endif()

if(BUILD_UNIT_TESTS)
  add_subdirectory(unit-tests)
endif()

if (ENFORCE_METADATA)
  add_definitions(-DENFORCE_METADATA)
endif()

if (BUILD_PYTHON_BINDINGS)
  add_subdirectory(wrappers/python)
endif()

if (BUILD_NODEJS_BINDINGS)
  add_subdirectory(wrappers/nodejs)
endif()

# Check for unreferenced files
FILE(GLOB_RECURSE AllSources RELATIVE ${CMAKE_CURRENT_SOURCE_DIR}
  "src/*.c" "src/*.cpp" "src/*.cc" "src/*.c++"
  "src/*.h" "src/*.hpp" "src/*.hh" "src/*.h++")
#message ( "${AllSources}" )
#message ( "${REALSENSE_CPP}" )
#message ( "${REALSENSE_HPP}" )
foreach(afile ${REALSENSE_CPP})
  list(REMOVE_ITEM AllSources ${afile})
endforeach(afile)
foreach(afile ${REALSENSE_HPP})
  list(REMOVE_ITEM AllSources ${afile})
endforeach(afile)
list(LENGTH AllSources ignore_count)
#if(${ignore_count} GREATER 0)
#  if(${ignore_count} GREATER 1)
#    message ( WARNING "${ignore_count} source files ignored: ${AllSources}" )
#  else(${ignore_count} GREATER 1)
#    message ( WARNING "Source file ignored: ${AllSources}" )
#  endif(${ignore_count} GREATER 1)
#endif(${ignore_count} GREATER 0)

configure_file("${CMAKE_CURRENT_SOURCE_DIR}/cmake_uninstall.cmake" "${CMAKE_CURRENT_BINARY_DIR}/cmake_uninstall.cmake" IMMEDIATE @ONLY)
add_custom_target(uninstall "${CMAKE_COMMAND}" -P "${CMAKE_CURRENT_BINARY_DIR}/cmake_uninstall.cmake")

# Support pkg-config meta-data file
# Export library compile and link-time dependencies
foreach(arg ${librealsense_PKG_DEPS})
    set(LRS_PKG_DEPS "${LRS_PKG_DEPS} ${arg}")
endforeach()
foreach(arg ${librealsense_PKG_LIBS})
    set(LRS_PKG_LIBS "${LRS_PKG_LIBS} ${arg}")
endforeach()
# Set library pkgconfig file for facilitating 3rd party integration
configure_file(config/librealsense.pc.in config/realsense2.pc @ONLY)
install(FILES "${CMAKE_CURRENT_BINARY_DIR}/config/realsense2.pc"     DESTINATION "${CMAKE_INSTALL_LIBDIR}/pkgconfig")
# Update system cache with newly installed binaries/libraries
if(UNIX)
    install(CODE "execute_process(COMMAND ldconfig)")
endif()<|MERGE_RESOLUTION|>--- conflicted
+++ resolved
@@ -93,11 +93,8 @@
     src/proc/colorizer.cpp
     src/proc/pointcloud.cpp
     src/proc/synthetic-stream.cpp
-<<<<<<< HEAD
-=======
     src/proc/syncer_processing_block.cpp
     src/proc/decimation_filter.cpp
->>>>>>> ecddcf28
     src/source.cpp
     src/ds5/ds5-options.cpp
     src/ds5/ds5-timestamp.cpp
@@ -189,11 +186,8 @@
     src/proc/colorizer.h
     src/proc/pointcloud.h
     src/proc/synthetic-stream.h
-<<<<<<< HEAD
-=======
     src/proc/decimation_filter.h
     src/proc/syncer_processing_block.h
->>>>>>> ecddcf28
     src/algo.h
     src/option.h
     src/metadata.h
@@ -414,11 +408,8 @@
         src/proc/synthetic-stream.cpp
         src/proc/align.cpp
         src/proc/pointcloud.cpp
-<<<<<<< HEAD
-=======
         src/proc/decimation_filter.cpp
         src/proc/syncer_processing_block.cpp
->>>>>>> ecddcf28
         )
 
     source_group("Header Files\\Processing Blocks" FILES
@@ -426,11 +417,8 @@
         src/proc/align.h
         src/proc/pointcloud.h
         src/proc/synthetic-stream.h
-<<<<<<< HEAD
-=======
         src/proc/decimation_filter.h
         src/proc/syncer_processing_block.h
->>>>>>> ecddcf28
         )
 
     foreach(flag_var
