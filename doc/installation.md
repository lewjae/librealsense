--- conflicted
+++ resolved
@@ -4,52 +4,6 @@
 
 ## 3rd-party dependencies
 
-<<<<<<< HEAD
-The project requires two external dependencies, *glfw* and *libusb-1.0*. The Cmake build environment requires *pkg-config*.
-* **Note**  glfw3 is only required if you plan to build the example code, not for *librealsense* directly.
-
-**Important** Several scripts below invoke `wget, git, add-apt-repository` which may be blocked by router settings or a firewall. Infrequently, apt-get mirrors or repositories may also timeout. For *librealsense* users behind an enterprise firewall, configuring the system-wide Ubuntu proxy generally resolves most timeout issues.
-
-## OS Update
-1. Update Ubuntu distribution, including getting the latest stable kernel
-    > `$sudo apt-get update && sudo apt-get upgrade && sudo apt-get dist-upgrade`<br />    
-
-    Check the kernel version - > `$uname -r`<br />
-    In case of stack Ubuntu 14 LTS with Kernel prior to 4.4.0-04 (e.g. 3.19..) the basic upgrade rule is not sufficient to bring the distribution to the latest baseline recommended<br />
-    Therefore, perform the following command that will promote both Kernel and FrontEnd <br />
-    >`$sudo apt-get install --install-recommends linux-generic-lts-xenial xserver-xorg-core-lts-xenial xserver-xorg-lts-xenial xserver-xorg-video-all-lts-xenial xserver-xorg-input-all-lts-xenial libwayland-egl1-mesa-lts-xenial `<br />
-    Note the exact Kernel version being installed (4.4.0-XX).<br />
-
-    At the end update OS Boot Menu and reboot to enforce the correct kernel selection<br />
-    > `$sudo update-grub && sudo reboot`<br />
-
-    Interrupt the boot process at  Grub2 Boot Menu -> "Advanced Options for Ubuntu" -> Select the kernel version installed in the previous step.<br />
-    Complete the boot, login and verify that the required kernel version in place
-    > `$uname -r`  >=  4.4.0-50.
-
-3. Install the packages required for *librealsense* build: <br />
-  >*libusb-1.0* and *pkg-config*:<br />
-  >`$sudo apt-get install libusb-1.0-0-dev pkg-config`.
-
-  >*glfw3*:<br />
-  For Ubuntu 14.04: use `$./scripts/install_glfw3.sh`<br />
-  >For Ubuntu 16.04 install glfw3 via
-  >`$sudo apt-get install libglfw3-dev`
-
-4. Library Build Process<br />
-  *librealsense* employs CMake as a cross-platform build and project management system.
-  > Navigate to *librealsense* root directory and run<br />
-  > `$mkdir build && cd build`<br />
-  > The default build is set to produce the core shared object and unit-tests binaries  
-  > `$cmake ../`<br />
-  > In order to build *librealsense* along with the demos and tutorials use<br />
-  > `$cmake ../ -DBUILD_EXAMPLES=true`
-
-  > Generate and install binaries:<br />
-  > `$make && make install`<br />
-  > The library will be installed in `/usr/local/lib`, header files in `/usr/local/include`<br />
-  > The demos, tutorials and tests will located in `/usr/local/bin`.<br />
-=======
 The project requires two external dependencies, *glfw* and *libusb-1.0*. The Cmake build environment additionally requires *pkg-config*.
 * **Note**  glfw3 is only required if you plan to build the example code, not for *librealsense* core library.
 
@@ -97,7 +51,6 @@
   * `make && make install`<br />
   The library will be installed in `/usr/local/lib`, header files in `/usr/local/include`<br />
   The demos, tutorials and tests will located in `/usr/local/bin`.<br />
->>>>>>> dbc1735c
   **Note:** Linux build configuration is presently configured to use the V4L2 backend by default
 
 4. Install IDE (Optional):
@@ -105,38 +58,6 @@
     * Follow the  [link](https://wiki.qt.io/Install_Qt_5_on_Ubuntu) for QtCreator5 installation
 
 ## Video4Linux backend preparation
-<<<<<<< HEAD
-**Note:** Running RealSense Depth Cameras on Linux requires applying patches to kernel modules
->Ensure no Intel RealSense cameras are presently plugged into the system.<br />
->Install udev rules located in librealsense source directory:<br />
-  > `$sudo cp config/99-realsense-libusb.rules /etc/udev/rules.d/`<br />
-  > `$sudo udevadm control --reload-rules && udevadm trigger`
-3. Install *openssl* package required for kernel modules build
-> `$sudo apt-get install libssl-dev`<br />
-4. Next, choose one of the following subheadings based on desired machine configuration / kernel version.
-  * **Ubuntu 14.04 LTS**
-    * Run the following scripts to install necessary dependencies (GCC 4.9 compiler and openssl), update to newer LTS kernel and patch
-    * Run the following script to patch uvcvideo.ko
-      > `./scripts/install_dependencies-4.4.sh`    
-      > `./scripts/patch-uvcvideo-4.4.sh v4.4-wily`<br /> (note the argument provided to this version of the script)
-    * This script involves shallow cloning the Linux source repository (~100mb), and may take a while
-  * **Ubuntu 16.04 LTS Kernel**
-    * `./scripts/patch-uvcvideo-16.04.simple.sh`
-  * **Arch-based distributions**
-    * You need to install the [base-devel](https://www.archlinux.org/groups/x86_64/base-devel/) package group.
-	* Then run the following script to patch the uvc module:
-    * `./scripts/patch-arch.sh`
-4. Reload the uvcvideo driver
-  * `sudo modprobe uvcvideo`
-5. Check installation by examining the last 50 lines of the dmesg log:
-  * `sudo dmesg | tail -n 50`
-  * The log should indicate that a new uvcvideo driver has been registered. If any errors have been noted, first attempt the patching process again, and then file an issue if not successful on the second attempt (and make sure to copy the specific error in dmesg).
-6. Troubleshooting:
-  Patch Generation Issues: Multiple kernels installed
-  Git access issues
-  Tainting Kernel
-  BIOS Settings
-=======
 **Note:** Running RealSense Depth Cameras on Linux requires applying patches to kernel modules.<br />
 Ensure no Intel RealSense cameras are presently plugged into the system.<br />
 Install udev rules located in librealsense source directory:<br />
@@ -169,5 +90,4 @@
 `git.launchpad... access timeout` | Behind Firewall | Configure Proxy Server |
 `dmesg:... uvcvideo: module verification failed: signature and/or required key missing - tainting kernel` | A standard warning issued since Kernel 4.4-30+ | Notification only - does not affect module's functionality |
 `sudo modprobe uvcvideo` produces `dmesg: uvc kernel module is not loaded` | The patched module kernel version is incompatible with the resident kernel | Verify the actual kernel version with `uname -r`.<br />Revert and proceed on **Make Ubuntu Up-to-date** step |
-Execution of `./scripts/patch-video-formats-ubuntu-xenial.sh`  fails with `fatal error: openssl/opensslv.h` | Missing Dependency | Install *openssl* package from **Video4Linux backend preparation** step |
->>>>>>> dbc1735c
+Execution of `./scripts/patch-video-formats-ubuntu-xenial.sh`  fails with `fatal error: openssl/opensslv.h` | Missing Dependency | Install *openssl* package from **Video4Linux backend preparation** step |