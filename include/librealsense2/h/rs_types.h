--- conflicted
+++ resolved
@@ -170,11 +170,8 @@
     RS2_EXTENSION_GLOBAL_TIMER,
     RS2_EXTENSION_UPDATABLE,
     RS2_EXTENSION_UPDATE_DEVICE,
-<<<<<<< HEAD
     RS2_EXTENSION_L500_DEPTH_SENSOR,
-=======
     RS2_EXTENSION_TM2_SENSOR,
->>>>>>> 8307154c
     RS2_EXTENSION_COUNT
 } rs2_extension;
 const char* rs2_extension_type_to_string(rs2_extension type);
