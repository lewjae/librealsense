--- conflicted
+++ resolved
@@ -205,13 +205,10 @@
     RS2_EXTENSION_FISHEYE_SENSOR,
     RS2_EXTENSION_DEPTH_HUFFMAN_DECODER,
     RS2_EXTENSION_SERIALIZABLE,
-<<<<<<< HEAD
+    RS2_EXTENSION_FW_LOGGER,
     RS2_EXTENSION_AUTO_CALIBRATION_FILTER,
     RS2_EXTENSION_DEVICE_CALIBRATION,
     RS2_EXTENSION_CALIBRATED_SENSOR,
-=======
-    RS2_EXTENSION_FW_LOGGER,
->>>>>>> ee3f2ab6
     RS2_EXTENSION_COUNT
 } rs2_extension;
 const char* rs2_extension_type_to_string(rs2_extension type);
