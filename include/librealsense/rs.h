#ifndef LIBREALSENSE_RS_H
#define LIBREALSENSE_RS_H

#ifdef __cplusplus
extern "C" {
#endif

#define RS_API_VERSION 3

typedef enum rs_stream
{
    RS_STREAM_DEPTH                            = 0, /* Native stream of depth data produced by RealSense device */
    RS_STREAM_COLOR                            = 1, /* Native stream of color data captured by RealSense device */
    RS_STREAM_INFRARED                         = 2, /* Native stream of infrared data captured by RealSense device */
    RS_STREAM_INFRARED2                        = 3, /* Native stream of infrared data captured from a second viewpoint by RealSense device */
    RS_STREAM_RECTIFIED_COLOR                  = 4, /* Synthetic stream containing undistorted color data with no extrinsic rotation from the depth stream */
    RS_STREAM_COLOR_ALIGNED_TO_DEPTH           = 5, /* Synthetic stream containing color data but sharing intrinsics of depth stream */
    RS_STREAM_DEPTH_ALIGNED_TO_COLOR           = 6, /* Synthetic stream containing depth data but sharing intrinsics of color stream */
    RS_STREAM_DEPTH_ALIGNED_TO_RECTIFIED_COLOR = 7, /* Synthetic stream containing depth data but sharing intrinsics of rectified color stream */
    RS_STREAM_COUNT                            = 8, 
    RS_STREAM_MAX_ENUM = 0x7FFFFFFF
} rs_stream;

typedef enum rs_format
{
    RS_FORMAT_ANY   = 0, 
    RS_FORMAT_Z16   = 1, 
    RS_FORMAT_YUYV  = 2, 
    RS_FORMAT_RGB8  = 3, 
    RS_FORMAT_BGR8  = 4, 
    RS_FORMAT_RGBA8 = 5, 
    RS_FORMAT_BGRA8 = 6, 
    RS_FORMAT_Y8    = 7, 
    RS_FORMAT_Y16   = 8, 
    RS_FORMAT_COUNT = 9, 
    RS_FORMAT_MAX_ENUM = 0x7FFFFFFF
} rs_format;

typedef enum rs_preset
{
    RS_PRESET_BEST_QUALITY      = 0, 
    RS_PRESET_LARGEST_IMAGE     = 1, 
    RS_PRESET_HIGHEST_FRAMERATE = 2, 
    RS_PRESET_COUNT             = 3, 
    RS_PRESET_MAX_ENUM = 0x7FFFFFFF
} rs_preset;

typedef enum rs_distortion
{
    RS_DISTORTION_NONE                   = 0, /* Rectilinear images, no distortion compensation required */
    RS_DISTORTION_MODIFIED_BROWN_CONRADY = 1, /* Equivalent to Brown-Conrady distortion, except that tangential distortion is applied to radially distorted points */
    RS_DISTORTION_INVERSE_BROWN_CONRADY  = 2, /* Equivalent to Brown-Conrady distortion, except undistorts image instead of distorting it */
    RS_DISTORTION_COUNT                  = 3, 
    RS_DISTORTION_MAX_ENUM = 0x7FFFFFFF
} rs_distortion;

typedef enum rs_option
{
<<<<<<< HEAD
    /* Standard options which should be available on most cameras */
    RS_OPTION_COLOR_BACKLIGHT_COMPENSATION  = 0,
    RS_OPTION_COLOR_BRIGHTNESS              = 1,
    RS_OPTION_COLOR_CONTRAST                = 2,
    RS_OPTION_COLOR_EXPOSURE                = 3,
    RS_OPTION_COLOR_GAIN                    = 4,
    RS_OPTION_COLOR_GAMMA                   = 5,
    RS_OPTION_COLOR_HUE                     = 6,
    RS_OPTION_COLOR_SATURATION              = 7,
    RS_OPTION_COLOR_SHARPNESS               = 8,
    RS_OPTION_COLOR_WHITE_BALANCE           = 9, /* White balance as color temperature in Degrees Kelvin */

    /* Options for RealSense coded light cameras, such as the F200/SR300 */
    RS_OPTION_F200_LASER_POWER              = 10,  /* 0 - 15 */
=======
    RS_OPTION_COLOR_BACKLIGHT_COMPENSATION  = 0,  
    RS_OPTION_COLOR_BRIGHTNESS              = 1,  
    RS_OPTION_COLOR_CONTRAST                = 2,  
    RS_OPTION_COLOR_EXPOSURE                = 3,  
    RS_OPTION_COLOR_GAIN                    = 4,  
    RS_OPTION_COLOR_GAMMA                   = 5,  
    RS_OPTION_COLOR_HUE                     = 6,  
    RS_OPTION_COLOR_SATURATION              = 7,  
    RS_OPTION_COLOR_SHARPNESS               = 8,  
    RS_OPTION_COLOR_WHITE_BALANCE           = 9,  
    RS_OPTION_F200_LASER_POWER              = 10, /* 0 - 15 */
>>>>>>> f4ccd534
    RS_OPTION_F200_ACCURACY                 = 11, /* 0 - 3 */
    RS_OPTION_F200_MOTION_RANGE             = 12, /* 0 - 100 */
    RS_OPTION_F200_FILTER_OPTION            = 13, /* 0 - 7 */
    RS_OPTION_F200_CONFIDENCE_THRESHOLD     = 14, /* 0 - 15 */
    RS_OPTION_F200_DYNAMIC_FPS              = 15, /* {2, 5, 15, 30, 60} */
    RS_OPTION_R200_LR_AUTO_EXPOSURE_ENABLED = 16, /* {0, 1} */
    RS_OPTION_R200_LR_GAIN                  = 17, /* 100 - 1600 (Units of 0.01) */
    RS_OPTION_R200_LR_EXPOSURE              = 18, /* > 0 (Units of 0.1 ms) */
    RS_OPTION_R200_EMITTER_ENABLED          = 19, /* {0, 1} */
    RS_OPTION_R200_DEPTH_CONTROL_PRESET     = 20, /* {0, 5}, 0 is default, 1-5 is low to high outlier rejection */
    RS_OPTION_R200_DEPTH_UNITS              = 21, /* > 0 */
    RS_OPTION_R200_DEPTH_CLAMP_MIN          = 22, /* 0 - USHORT_MAX */
    RS_OPTION_R200_DEPTH_CLAMP_MAX          = 23, /* 0 - USHORT_MAX */
    RS_OPTION_R200_DISPARITY_MODE_ENABLED   = 24, /* {0, 1} */
    RS_OPTION_R200_DISPARITY_MULTIPLIER     = 25, 
    RS_OPTION_R200_DISPARITY_SHIFT          = 26, 
    RS_OPTION_COUNT                         = 27, 
    RS_OPTION_MAX_ENUM = 0x7FFFFFFF
} rs_option;

typedef struct rs_intrinsics
{
    int           width;     /* width of the image in pixels */
    int           height;    /* height of the image in pixels */
    float         ppx;       /* horizontal coordinate of the principal point of the image, as a pixel offset from the left edge */
    float         ppy;       /* vertical coordinate of the principal point of the image, as a pixel offset from the top edge */
    float         fx;        /* focal length of the image plane, as a multiple of pixel width */
    float         fy;        /* focal length of the image plane, as a multiple of pixel height */
    rs_distortion model;     /* distortion model of the image */
    float         coeffs[5]; /* distortion coefficients */
} rs_intrinsics;

typedef struct rs_extrinsics
{
    float rotation[9];    /* column-major 3x3 rotation matrix */
    float translation[3]; /* 3 element translation vector, in meters */
} rs_extrinsics;

typedef struct rs_context rs_context;
typedef struct rs_device rs_device;
typedef struct rs_error rs_error;

rs_context * rs_create_context              (int api_version, rs_error ** error);
void         rs_delete_context              (rs_context * context, rs_error ** error);
int          rs_get_device_count            (const rs_context * context, rs_error ** error);
rs_device *  rs_get_device                  (rs_context * context, int index, rs_error ** error);
                                            
const char * rs_get_device_name             (const rs_device * device, rs_error ** error);
const char * rs_get_device_serial           (const rs_device * device, rs_error ** error);
const char * rs_get_device_firmware_version (const rs_device * device, rs_error ** error);
void         rs_get_device_extrinsics       (const rs_device * device, rs_stream from_stream, rs_stream to_stream, rs_extrinsics * extrin, rs_error ** error);
float        rs_get_device_depth_scale      (const rs_device * device, rs_error ** error);
int          rs_device_supports_option      (const rs_device * device, rs_option option, rs_error ** error);
int          rs_get_stream_mode_count       (const rs_device * device, rs_stream stream, rs_error ** error);
void         rs_get_stream_mode             (const rs_device * device, rs_stream stream, int index, int * width, int * height, rs_format * format, int * framerate, rs_error ** error);
                                            
void         rs_enable_stream               (rs_device * device, rs_stream stream, int width, int height, rs_format format, int framerate, rs_error ** error);
void         rs_enable_stream_preset        (rs_device * device, rs_stream stream, rs_preset preset, rs_error ** error);
void         rs_disable_stream              (rs_device * device, rs_stream stream, rs_error ** error);
int          rs_is_stream_enabled           (const rs_device * device, rs_stream stream, rs_error ** error);
void         rs_get_stream_intrinsics       (const rs_device * device, rs_stream stream, rs_intrinsics * intrin, rs_error ** error);
rs_format    rs_get_stream_format           (const rs_device * device, rs_stream stream, rs_error ** error);
int          rs_get_stream_framerate        (const rs_device * device, rs_stream stream, rs_error ** error);
                                            
void         rs_start_device                (rs_device * device, rs_error ** error);
void         rs_stop_device                 (rs_device * device, rs_error ** error);
int          rs_is_device_streaming         (const rs_device * device, rs_error ** error);
                                            
void         rs_set_device_option           (rs_device * device, rs_option option, int value, rs_error ** error);
int          rs_get_device_option           (const rs_device * device, rs_option option, rs_error ** error);
                                            
void         rs_wait_for_frames             (rs_device * device, rs_error ** error);
int          rs_get_frame_timestamp         (const rs_device * device, rs_stream stream, rs_error ** error);
const void * rs_get_frame_data              (const rs_device * device, rs_stream stream, rs_error ** error);
                                            
const char * rs_get_failed_function         (const rs_error * error);
const char * rs_get_failed_args             (const rs_error * error);
const char * rs_get_error_message           (const rs_error * error);
void         rs_free_error                  (rs_error * error);
                                            
const char * rs_stream_to_string            (rs_stream stream);
const char * rs_format_to_string            (rs_format format);
const char * rs_preset_to_string            (rs_preset preset);
const char * rs_distortion_to_string        (rs_distortion distortion);
const char * rs_option_to_string            (rs_option option);

#ifdef __cplusplus
}
#endif
#endif<|MERGE_RESOLUTION|>--- conflicted
+++ resolved
@@ -56,8 +56,6 @@
 
 typedef enum rs_option
 {
-<<<<<<< HEAD
-    /* Standard options which should be available on most cameras */
     RS_OPTION_COLOR_BACKLIGHT_COMPENSATION  = 0,
     RS_OPTION_COLOR_BRIGHTNESS              = 1,
     RS_OPTION_COLOR_CONTRAST                = 2,
@@ -69,26 +67,13 @@
     RS_OPTION_COLOR_SHARPNESS               = 8,
     RS_OPTION_COLOR_WHITE_BALANCE           = 9, /* White balance as color temperature in Degrees Kelvin */
 
-    /* Options for RealSense coded light cameras, such as the F200/SR300 */
-    RS_OPTION_F200_LASER_POWER              = 10,  /* 0 - 15 */
-=======
-    RS_OPTION_COLOR_BACKLIGHT_COMPENSATION  = 0,  
-    RS_OPTION_COLOR_BRIGHTNESS              = 1,  
-    RS_OPTION_COLOR_CONTRAST                = 2,  
-    RS_OPTION_COLOR_EXPOSURE                = 3,  
-    RS_OPTION_COLOR_GAIN                    = 4,  
-    RS_OPTION_COLOR_GAMMA                   = 5,  
-    RS_OPTION_COLOR_HUE                     = 6,  
-    RS_OPTION_COLOR_SATURATION              = 7,  
-    RS_OPTION_COLOR_SHARPNESS               = 8,  
-    RS_OPTION_COLOR_WHITE_BALANCE           = 9,  
     RS_OPTION_F200_LASER_POWER              = 10, /* 0 - 15 */
->>>>>>> f4ccd534
     RS_OPTION_F200_ACCURACY                 = 11, /* 0 - 3 */
     RS_OPTION_F200_MOTION_RANGE             = 12, /* 0 - 100 */
     RS_OPTION_F200_FILTER_OPTION            = 13, /* 0 - 7 */
     RS_OPTION_F200_CONFIDENCE_THRESHOLD     = 14, /* 0 - 15 */
     RS_OPTION_F200_DYNAMIC_FPS              = 15, /* {2, 5, 15, 30, 60} */
+
     RS_OPTION_R200_LR_AUTO_EXPOSURE_ENABLED = 16, /* {0, 1} */
     RS_OPTION_R200_LR_GAIN                  = 17, /* 100 - 1600 (Units of 0.01) */
     RS_OPTION_R200_LR_EXPOSURE              = 18, /* > 0 (Units of 0.1 ms) */
