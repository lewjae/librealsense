// License: Apache 2.0. See LICENSE file in root directory.
// Copyright(c) 2015 Intel Corporation. All Rights Reserved.

#include "device.h"
#include "sync.h"
#include "motion_module.h"

#include <array>
#include "image.h"

#include <algorithm>
#include <sstream>
#include <iostream>

using namespace rsimpl;
using namespace rsimpl::motion_module;

rs_device::rs_device(std::shared_ptr<rsimpl::uvc::device> device, const rsimpl::static_device_info & info) : device(device), config(info), capturing(false), data_acquisition_active(false),
    depth(config, RS_STREAM_DEPTH), color(config, RS_STREAM_COLOR), infrared(config, RS_STREAM_INFRARED), infrared2(config, RS_STREAM_INFRARED2), fisheye(config, RS_STREAM_FISHEYE),
    points(depth), rect_color(color), color_to_depth(color, depth), depth_to_color(depth, color), depth_to_rect_color(depth, rect_color), infrared2_to_depth(infrared2,depth), depth_to_infrared2(depth,infrared2)
{
    streams[RS_STREAM_DEPTH    ] = native_streams[RS_STREAM_DEPTH]     = &depth;
    streams[RS_STREAM_COLOR    ] = native_streams[RS_STREAM_COLOR]     = &color;
    streams[RS_STREAM_INFRARED ] = native_streams[RS_STREAM_INFRARED]  = &infrared;
    streams[RS_STREAM_INFRARED2] = native_streams[RS_STREAM_INFRARED2] = &infrared2;
    streams[RS_STREAM_FISHEYE  ] = native_streams[RS_STREAM_FISHEYE]   = &fisheye;
    streams[RS_STREAM_POINTS]                                          = &points;
    streams[RS_STREAM_RECTIFIED_COLOR]                                 = &rect_color;
    streams[RS_STREAM_COLOR_ALIGNED_TO_DEPTH]                          = &color_to_depth;
    streams[RS_STREAM_DEPTH_ALIGNED_TO_COLOR]                          = &depth_to_color;
    streams[RS_STREAM_DEPTH_ALIGNED_TO_RECTIFIED_COLOR]                = &depth_to_rect_color;
    streams[RS_STREAM_INFRARED2_ALIGNED_TO_DEPTH]                      = &infrared2_to_depth;
    streams[RS_STREAM_DEPTH_ALIGNED_TO_INFRARED2]                      = &depth_to_infrared2;
}

rs_device::~rs_device()
{
    try
    {
        if (capturing) 
            stop();
    }
    catch (...) {}
}

bool rs_device::supports_option(rs_option option) const 
{ 
    if(uvc::is_pu_control(option)) return true;
    for(auto & o : config.info.options) if(o.option == option) return true;
    return false; 
}

void rs_device::enable_stream(rs_stream stream, int width, int height, rs_format format, int fps)
{
    if(capturing) throw std::runtime_error("streams cannot be reconfigured after having called rs_start_device()");
    if(config.info.stream_subdevices[stream] == -1) throw std::runtime_error("unsupported stream");

	config.requests[stream] = { true, width, height, format, fps };
    for(auto & s : native_streams) s->archive.reset(); // Changing stream configuration invalidates the current stream info
}

void rs_device::enable_stream_preset(rs_stream stream, rs_preset preset)
{
    if(capturing) throw std::runtime_error("streams cannot be reconfigured after having called rs_start_device()");
    if(!config.info.presets[stream][preset].enabled) throw std::runtime_error("unsupported stream");

    config.requests[stream] = config.info.presets[stream][preset];
    for(auto & s : native_streams) s->archive.reset(); // Changing stream configuration invalidates the current stream info
}

void rs_device::disable_stream(rs_stream stream)
{
    if(capturing) throw std::runtime_error("streams cannot be reconfigured after having called rs_start_device()");
    if(config.info.stream_subdevices[stream] == -1) throw std::runtime_error("unsupported stream");

    config.requests[stream] = {};
    for(auto & s : native_streams) s->archive.reset(); // Changing stream configuration invalidates the current stream info
}

<<<<<<< HEAD
void rs_device::set_stream_callback(rs_stream stream, void (*on_frame)(rs_device * device, rs_frame_ref * frame, void * user), void * user)
{
    config.callbacks[stream] = {this, on_frame, user};
}

void rs_device::enable_events()
=======
void rs_device::enable_motion_tracking()
>>>>>>> 09c95e46
{
    if (data_acquisition_active) throw std::runtime_error("motion-tracking cannot be reconfigured after having called rs_start_device()");

    config.data_requests.enabled = true;
}

void rs_device::disable_motion_tracking()
{
    if (data_acquisition_active) throw std::runtime_error("motion-tracking disabled after having called rs_start_device()");

    config.data_requests.enabled = false;
}

void rs_device::start_motion_tracking()
{
    if (data_acquisition_active) throw std::runtime_error("cannot restart data acquisition without stopping first");

    motion_events_callback  mo_callback = config.motion_callback;
    timestamp_events_callback   ts_callback = config.timestamp_callback;

    motion_module_parser parser;

    // Activate data polling handler
    if (config.data_requests.enabled)
    {
        // TODO -replace hard-coded value 3 which stands for fisheye subdevice   
        set_subdevice_data_channel_handler(*device, 3,
            [mo_callback, ts_callback, parser](const unsigned char * data, const int size) mutable
        {
            // Parse motion data
            auto events = parser(data, size);

            // Handle events by user-provided handlers
            for (auto & entry : events)
            {       
                // Handle Motion data packets
                if (mo_callback)
                    for (int i = 0; i < entry.imu_entries_num; i++)
                        mo_callback(entry.imu_packets[i]);
                
                // Handle Timestamp packets
                if (ts_callback)
                    for (int i = 0; i < entry.non_imu_entries_num; i++)
                        ts_callback(entry.non_imu_packets[i]);
            }
        });
    }

    start_data_acquisition(*device);     // activate polling thread in the backend
    data_acquisition_active = true;
}

void rs_device::stop_motion_tracking()
{
    if (!data_acquisition_active) throw std::runtime_error("cannot stop data acquisition - is already stopped");
    stop_data_acquisition(*device);
    data_acquisition_active = false;
}

void rs_device::set_motion_callback(void(*on_event)(rs_device * device, rs_motion_data data, void * user), void * user)
{
    if (data_acquisition_active) throw std::runtime_error("cannot set motion callback when motion data is active");
    
    // replace previous, if needed
    config.motion_callback = {this, on_event, user};
}

void rs_device::set_timestamp_callback(void(*on_event)(rs_device * device, rs_timestamp_data data, void * user), void * user)
{
    if (data_acquisition_active) throw std::runtime_error("cannot set timestamp callback when motion data is active");

    config.timestamp_callback = {this, on_event, user};
}

void rs_device::start(rs_source source)
{
    if (source & rs_source::RS_SOURCE_VIDEO)
        start_video_streaming();

    if (source & rs_source::RS_SOURCE_MOTION_TRACKING)
        start_motion_tracking();
}

void rs_device::stop(rs_source source)
{
    if (source & rs_source::RS_SOURCE_VIDEO)
        stop_video_streaming();

    if (source & rs_source::RS_SOURCE_MOTION_TRACKING)
        stop_motion_tracking();
}

void rs_device::start_video_streaming()
{
    if(capturing) throw std::runtime_error("cannot restart device without first stopping device");
        
    auto selected_modes = config.select_modes();
    auto archive = std::make_shared<syncronizing_archive>(selected_modes, select_key_stream(selected_modes));
    auto timestamp_reader = create_frame_timestamp_reader();

    for(auto & s : native_streams) s->archive.reset(); // Starting capture invalidates the current stream info, if any exists from previous capture

    // Satisfy stream_requests as necessary for each subdevice, calling set_mode and
    // dispatching the uvc configuration for a requested stream to the hardware
    for(auto mode_selection : selected_modes)
    {
        // Create a stream buffer for each stream served by this subdevice mode
        for(auto & stream_mode : mode_selection.get_outputs())
        {                    
            // If this is one of the streams requested by the user, store the buffer so they can access it
            if(config.requests[stream_mode.first].enabled) native_streams[stream_mode.first]->archive = archive;
        }

        // Copy the callbacks that apply to this stream, so that they can be captured by value
        std::vector<frame_callback> callbacks;
        std::vector<rs_stream> streams;
        for (auto & output : mode_selection.get_outputs())
        {
            callbacks.push_back(config.callbacks[output.first]);
            streams.push_back(output.first);
        }
        // Initialize the subdevice and set it to the selected mode
        set_subdevice_mode(*device, mode_selection.mode.subdevice, mode_selection.mode.native_dims.x, mode_selection.mode.native_dims.y, mode_selection.mode.pf.fourcc, mode_selection.mode.fps, 
        [mode_selection, archive, timestamp_reader, callbacks, streams](const void * frame, std::function<void()> continuation) mutable
        {
            auto now = std::chrono::system_clock::now().time_since_epoch();
            auto sys_time = std::chrono::duration_cast<std::chrono::milliseconds>(now).count();

            frame_continuation release_and_enqueue(continuation, frame);

            // Ignore any frames which appear corrupted or invalid
            if (!timestamp_reader->validate_frame(mode_selection.mode, frame)) return;

            // Determine the timestamp for this frame
<<<<<<< HEAD
            auto timestamp = timestamp_reader->get_frame_timestamp(mode_selection.mode, frame);
            auto frame_counter = timestamp_reader->get_frame_counter(mode_selection.mode, frame);
            
          auto requires_processing = mode_selection.requires_processing();
=======
            int timestamp = timestamp_reader->get_frame_timestamp(mode_selection.mode, frame);
            int frameCounter = timestamp_reader->get_frame_counter(mode_selection.mode, frame);
>>>>>>> 09c95e46

            
            // Obtain buffers for unpacking the frame
            std::vector<byte *> dest;
            for (auto & output : mode_selection.get_outputs()) dest.push_back(archive->alloc_frame(output.first, timestamp, frame_counter, sys_time, requires_processing));
            
            // Unpack the frame
            if (requires_processing)
            {
                mode_selection.unpack(dest.data(), reinterpret_cast<const byte *>(frame));
            }

            // If any frame callbacks were specified, dispatch them now
            for (size_t i = 0; i < dest.size(); ++i)
            {

                if (!requires_processing)
                {
                    archive->attach_continuation(streams[i], std::move(release_and_enqueue));
                }

                if (callbacks[i])
                {
                    auto frame_ref = archive->track_frame(streams[i]);
                    if (frame_ref)
                    {
                        callbacks[i]((rs_frame_ref*)frame_ref);
                    }
                }
                else
                {
                    // Commit the frame to the archive
                    archive->commit_frame(streams[i]);
                }
            }
        });
    }
    
    this->archive = archive;
    on_before_start(selected_modes);
    start_streaming(*device, config.info.num_libuvc_transfer_buffers);
    capture_started = std::chrono::high_resolution_clock::now();
    capturing = true;
}

void rs_device::stop_video_streaming()
{
    if(!capturing) throw std::runtime_error("cannot stop device without first starting device");
    stop_streaming(*device);
    archive->flush();
    capturing = false;
}

void rs_device::wait_all_streams()
{
    if(!capturing) return;
    if(!archive) return;

    archive->wait_for_frames();
}

bool rs_device::poll_all_streams()
{
    if(!capturing) return false;
    if(!archive) return false;
    return archive->poll_for_frames();
}

rs_frameset* rs_device::wait_all_streams_safe()
{
    if (!capturing) throw std::runtime_error("Can't call wait_for_frames_safe when the device is not capturing!");
    if (!archive) throw std::runtime_error("Can't call wait_for_frames_safe when frame archive is not available!");

        return (rs_frameset*)archive->wait_for_frames_safe();
}

bool rs_device::poll_all_streams_safe(rs_frameset** frames)
{
    if (!capturing) return false;
    if (!archive) return false;

    return archive->poll_for_frames_safe((frame_archive::frameset**)frames);
}

void rs_device::release_frames(rs_frameset * frameset)
{
    archive->release_frameset((frame_archive::frameset *)frameset);
}

rs_frameset * rs_device::clone_frames(rs_frameset * frameset)
{
    auto result = archive->clone_frameset((frame_archive::frameset *)frameset);
    if (!result) throw std::runtime_error("Not enough resources to clone frameset!");
    return (rs_frameset*)result;
}


rs_frame_ref* rs_device::detach_frame(const rs_frameset* fs, rs_stream stream)
{
    auto result = archive->detach_frame_ref((frame_archive::frameset *)fs, stream);
    if (!result) throw std::runtime_error("Not enough resources to tack detached frame!");
    return (rs_frame_ref*)result;
}

void rs_device::release_frame(rs_frame_ref* ref)
{
    archive->release_frame_ref((frame_archive::frame_ref *)ref);
}

rs_frame_ref* ::rs_device::clone_frame(rs_frame_ref* frame)
{
    auto result = archive->clone_frame((frame_archive::frame_ref *)frame);
    if (!result) throw std::runtime_error("Not enough resources to clone frame!");
    return (rs_frame_ref*)result;
}

bool rs_device::supports(rs_capabilities capability) const
{
    for (auto elem: config.info.capabilities_vector)
    {
        if (elem == capability)
            return true;
    }

    return false;
}

void rs_device::get_option_range(rs_option option, double & min, double & max, double & step, double & def)
{
    if(uvc::is_pu_control(option))
    {
        int mn, mx, stp, df;
        uvc::get_pu_control_range(get_device(), config.info.stream_subdevices[RS_STREAM_COLOR], option, &mn, &mx, &stp, &df);
        min  = mn;
        max  = mx;
        step = stp;
        def  = df;
        return;
    }

    for(auto & o : config.info.options)
    {
        if(o.option == option)
        {
            min = o.min;
            max = o.max;
            step = o.step;
            def = o.def;
            return;
        }
    }

    throw std::logic_error("range not specified");
}<|MERGE_RESOLUTION|>--- conflicted
+++ resolved
@@ -77,16 +77,12 @@
     for(auto & s : native_streams) s->archive.reset(); // Changing stream configuration invalidates the current stream info
 }
 
-<<<<<<< HEAD
 void rs_device::set_stream_callback(rs_stream stream, void (*on_frame)(rs_device * device, rs_frame_ref * frame, void * user), void * user)
 {
     config.callbacks[stream] = {this, on_frame, user};
 }
 
-void rs_device::enable_events()
-=======
 void rs_device::enable_motion_tracking()
->>>>>>> 09c95e46
 {
     if (data_acquisition_active) throw std::runtime_error("motion-tracking cannot be reconfigured after having called rs_start_device()");
 
@@ -221,15 +217,10 @@
             if (!timestamp_reader->validate_frame(mode_selection.mode, frame)) return;
 
             // Determine the timestamp for this frame
-<<<<<<< HEAD
             auto timestamp = timestamp_reader->get_frame_timestamp(mode_selection.mode, frame);
             auto frame_counter = timestamp_reader->get_frame_counter(mode_selection.mode, frame);
             
           auto requires_processing = mode_selection.requires_processing();
-=======
-            int timestamp = timestamp_reader->get_frame_timestamp(mode_selection.mode, frame);
-            int frameCounter = timestamp_reader->get_frame_counter(mode_selection.mode, frame);
->>>>>>> 09c95e46
 
             
             // Obtain buffers for unpacking the frame
