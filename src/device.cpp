--- conflicted
+++ resolved
@@ -141,14 +141,9 @@
                     for (int i = 0; i < entry.non_imu_entries_num; i++)
                     {
                         auto tse = entry.non_imu_packets[i];
-<<<<<<< HEAD
-                        archive->on_timestamp(tse);
+                        //if (archive)
+                            archive->on_timestamp(tse);
                         config.timestamp_callback->on_event(entry.non_imu_packets[i]);
-=======
-                        if (archive)
-                            archive->on_timestamp(tse);
-                        ts_callback(entry.non_imu_packets[i]);
->>>>>>> 7cdc57cd
                     }
                 }
             }
