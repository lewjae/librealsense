#include "R200.h"

using namespace rs;

#include <iostream>

namespace r200
{
<<<<<<< HEAD
    enum { LR_FULL, LR_BIG, Z_FULL, Z_BIG, THIRD_HD, THIRD_VGA, NUM_INTRINSICS };
    static StaticCameraInfo get_r200_info()
    {
        StaticCameraInfo info;
        info.stream_subdevices[RS_INFRARED] = 0;
        info.stream_subdevices[RS_INFRARED_2] = 0;
        info.stream_subdevices[RS_DEPTH] = 1;
        info.stream_subdevices[RS_COLOR] = 2;
        for(auto fps : {30, 60, 90})
        {
            auto uvcFps = fps == 60 ? 59 : fps; // UVC sees the 60 fps mode as 59 fps

            // left/right modes on subdevice 0
            info.subdevice_modes.push_back({0, 640, 481, UVC_FRAME_FORMAT_Y8, uvcFps, {{RS_INFRARED, 640, 480, RS_Y8, fps, LR_FULL}}, &rs::unpack_strided_image});
            info.subdevice_modes.push_back({0, 640, 481, UVC_FRAME_FORMAT_Y12I, uvcFps, {{RS_INFRARED, 640, 480, RS_Y8, fps, LR_FULL}, {RS_INFRARED_2, 640, 480, RS_Y8, fps, LR_FULL}}, &rs::unpack_rly12_to_y8});
            info.subdevice_modes.push_back({0, 640, 373, UVC_FRAME_FORMAT_Y8, uvcFps, {{RS_INFRARED, 492, 372, RS_Y8, fps, LR_BIG}}, &rs::unpack_strided_image});
            info.subdevice_modes.push_back({0, 640, 373, UVC_FRAME_FORMAT_Y12I, uvcFps, {{RS_INFRARED, 492, 372, RS_Y8, fps, LR_BIG}, {RS_INFRARED_2, 492, 372, RS_Y8, fps, LR_BIG}}, &rs::unpack_rly12_to_y8});

            // z modes on subdevice 1
            info.subdevice_modes.push_back({1, 628, 469, UVC_FRAME_FORMAT_Z16, uvcFps, {{RS_DEPTH, 628, 468, RS_Z16, fps, Z_FULL}}, &rs::unpack_strided_image});
            info.subdevice_modes.push_back({1, 628, 361, UVC_FRAME_FORMAT_Z16, uvcFps, {{RS_DEPTH, 480, 360, RS_Z16, fps, Z_BIG}}, &rs::unpack_strided_image});

            // third modes on subdevice 2
            if(fps == 90) continue;
            info.subdevice_modes.push_back({2, 1920, 1080, UVC_FRAME_FORMAT_YUYV, uvcFps, {{RS_COLOR, 1920, 1080, RS_RGB8, fps, THIRD_HD}}, &rs::unpack_yuyv_to_rgb});
            info.subdevice_modes.push_back({2, 640, 480, UVC_FRAME_FORMAT_YUYV, uvcFps, {{RS_COLOR, 640, 480, RS_RGB8, fps, THIRD_VGA}}, &rs::unpack_yuyv_to_rgb});
        }
        return info;
    }

    R200Camera::R200Camera(uvc_context_t * ctx, uvc_device_t * device) : rs_camera(ctx, device, get_r200_info())
=======

    R200Camera::R200Camera(uvc_context_t * ctx, uvc_device_t * device) : rs_camera(ctx, device)
>>>>>>> 036899e1
    {

    }
    
    R200Camera::~R200Camera()
    {
        force_firmware_reset(first_handle);
    }

    void R200Camera::EnableStreamPreset(int streamIdentifier, int preset)
    {
        switch(streamIdentifier)
        {
        case RS_DEPTH: EnableStream(streamIdentifier, 480, 360, 60, RS_Z16); break;
        case RS_COLOR: EnableStream(streamIdentifier, 640, 480, 60, RS_RGB8); break;
        case RS_INFRARED: EnableStream(streamIdentifier, 492, 372, 60, RS_Y8); break;
        case RS_INFRARED_2: EnableStream(streamIdentifier, 492, 372, 60, RS_Y8); break;
        default: throw std::runtime_error("unsupported stream");
        }
    }

    static rs_intrinsics MakeLeftRightIntrinsics(const RectifiedIntrinsics & i)
    {
        return {{(int)i.rw, (int)i.rh}, {i.rfx, i.rfy}, {i.rpx, i.rpy}, {0,0,0,0,0}, RS_NO_DISTORTION};
    }

    static rs_intrinsics MakeDepthIntrinsics(const RectifiedIntrinsics & i)
    {
        return {{(int)i.rw-12, (int)i.rh-12}, {i.rfx, i.rfy}, {i.rpx-6, i.rpy-6}, {0,0,0,0,0}, RS_NO_DISTORTION};
    }

    static rs_intrinsics MakeColorIntrinsics(const UnrectifiedIntrinsics & i)
    {
        return {{(int)i.w, (int)i.h}, {i.fx,i.fy}, {i.px,i.py}, {i.k[0],i.k[1],i.k[2],i.k[3],i.k[4]}, RS_GORDON_BROWN_CONRADY_DISTORTION};
    }

    CalibrationInfo R200Camera::RetrieveCalibration()
    {
        CameraCalibrationParameters calib;
        CameraHeaderInfo header;
        read_camera_info(first_handle, calib, header);

        rs::CalibrationInfo c;

        c.intrinsics.resize(NUM_INTRINSICS);
        c.intrinsics[LR_FULL] = MakeLeftRightIntrinsics(calib.modesLR[0]);
        c.intrinsics[LR_BIG] = MakeLeftRightIntrinsics(calib.modesLR[1]);
        c.intrinsics[Z_FULL] = MakeDepthIntrinsics(calib.modesLR[0]);
        c.intrinsics[Z_BIG] = MakeDepthIntrinsics(calib.modesLR[1]);
        c.intrinsics[THIRD_HD] = MakeColorIntrinsics(calib.intrinsicsThird[0]);
        c.intrinsics[THIRD_VGA] = MakeColorIntrinsics(calib.intrinsicsThird[1]);

        c.stream_poses[RS_DEPTH] = {{{1,0,0},{0,1,0},{0,0,1}}, {0,0,0}};
        c.stream_poses[RS_INFRARED] = c.stream_poses[RS_DEPTH];
        c.stream_poses[RS_INFRARED_2] = c.stream_poses[RS_DEPTH]; // TODO: Figure out the correct translation vector to put here

        for(int i=0; i<3; ++i) for(int j=0; j<3; ++j) c.stream_poses[RS_COLOR].orientation(i,j) = calib.Rthird[0][i*3+j];
        for(int i=0; i<3; ++i) c.stream_poses[RS_COLOR].position[i] = calib.T[0][i] * 0.001f;
        c.stream_poses[RS_COLOR].position = c.stream_poses[RS_COLOR].orientation * c.stream_poses[RS_COLOR].position;
        c.depth_scale = 0.001f;
        return c;
    }

    void R200Camera::SetStreamIntent()
    {
        uint8_t streamIntent = 0;
        if(subdevices[0]) streamIntent |= STATUS_BIT_LR_STREAMING;
        if(subdevices[1]) streamIntent |= STATUS_BIT_Z_STREAMING;
        if(subdevices[2]) streamIntent |= STATUS_BIT_WEB_STREAMING;

        if(first_handle)
        {
            if (!set_stream_intent(first_handle, streamIntent)) throw std::runtime_error("could not set stream intent");
        }
    }
}

////////////////////////////////
// Former HardwareIO contents //
////////////////////////////////

#include <iostream>

namespace r200
{
    struct CommandPacket
    {
        CommandPacket(uint32_t code_ = 0, uint32_t modifier_ = 0, uint32_t tag_ = 0, uint32_t address_ = 0, uint32_t value_ = 0)
        : code(code_), modifier(modifier_), tag(tag_), address(address_), value(value_)
        {
        }

        uint32_t code = 0;
        uint32_t modifier = 0;
        uint32_t tag = 0;
        uint32_t address = 0;
        uint32_t value = 0;
        uint32_t reserved[59]{};
    };

    struct ResponsePacket
    {
        ResponsePacket(uint32_t code_ = 0, uint32_t modifier_ = 0, uint32_t tag_ = 0, uint32_t responseCode_ = 0, uint32_t value_ = 0)
        : code(code_), modifier(modifier_), tag(tag_), responseCode(responseCode_), value(value_)
        {
        }

        uint32_t code = 0;
        uint32_t modifier = 0;
        uint32_t tag = 0;
        uint32_t responseCode = 0;
        uint32_t value = 0;
        uint32_t revision[4]{};
        uint32_t reserved[55]{};
    };

    bool send_command(uvc_device_handle_t * device, CommandPacket * command, ResponsePacket * response)
    {
        uint32_t cmdSz = sizeof(CommandPacket);
        auto status = uvc_set_ctrl(device, CAMERA_XU_UNIT_ID, CONTROL_COMMAND_RESPONSE, command, cmdSz);
        if (status < 0)
        {
            uvc_perror((uvc_error_t) status, "SendCommand - uvc_set_ctrl");
            return false;
        }

        uint32_t resSz = sizeof(ResponsePacket);
        status = uvc_get_ctrl(device, CAMERA_XU_UNIT_ID, CONTROL_COMMAND_RESPONSE, response, resSz, UVC_GET_CUR);
        if (status < 0)
        {
            uvc_perror((uvc_error_t) status, "SendCommand - uvc_get_ctrl");
            return false;
        }
        return true;
    }

    inline std::string ResponseCodeToString(uint32_t rc)
    {
        switch (rc)
        {
            case 0x10: return std::string("RESPONSE_OK"); break;
            case 0x11: return std::string("RESPONSE_TIMEOUT"); break;
            case 0x12: return std::string("RESPONSE_ACQUIRING_IMAGE"); break;
            case 0x13: return std::string("RESPONSE_IMAGE_BUSY"); break;
            case 0x14: return std::string("RESPONSE_ACQUIRING_SPI"); break;
            case 0x15: return std::string("RESPONSE_SENDING_SPI"); break;
            case 0x16: return std::string("RESPONSE_SPI_BUSY"); break;
            case 0x17: return std::string("RESPSONSE_UNAUTHORIZED"); break;
            case 0x18: return std::string("RESPONSE_ERROR"); break;
            case 0x19: return std::string("RESPONSE_CODE_END"); break;
            default: return "RESPONSE_UNKNOWN";
        }
    }

    #define SPI_FLASH_PAGE_SIZE_IN_BYTES                        0x100
    #define SPI_FLASH_SECTOR_SIZE_IN_BYTES                      0x1000
    #define SPI_FLASH_SIZE_IN_SECTORS                           256
    #define SPI_FLASH_TOTAL_SIZE_IN_BYTES                       (SPI_FLASH_SIZE_IN_SECTORS * SPI_FLASH_SECTOR_SIZE_IN_BYTES)
    #define SPI_FLASH_PAGES_PER_SECTOR                          (SPI_FLASH_SECTOR_SIZE_IN_BYTES / SPI_FLASH_PAGE_SIZE_IN_BYTES)
    #define SPI_FLASH_LENGTH_IN_PAGES(N_BYTES)                  ((N_BYTES + 0xFF) / SPI_FLASH_PAGE_SIZE_IN_BYTES)

    #define SPI_FLASH_SECTORS_RESERVED_FOR_FIRMWARE             160
    #define SPI_FLASH_START_OF_SECTORS_NOT_FOR_FIRMWARE         (SPI_FLASH_SECTORS_RESERVED_FOR_FIRMWARE * SPI_FLASH_SECTOR_SIZE_IN_BYTES)

    #define SPI_FLASH_SECTORS_RESERVED_FOR_ROUTINES             64
    #define SPI_FLASH_FIRST_ROUTINE_SECTOR                      (SPI_FLASH_SIZE_IN_SECTORS - SPI_FLASH_SECTORS_RESERVED_FOR_ROUTINES)

    // 1 Mb total
    #define NV_STORAGE_IN_BYTES                                 (SPI_FLASH_SECTOR_SIZE_IN_BYTES * SPI_FLASH_SIZE_IN_SECTORS)
    #define NV_NON_FIRMWARE_START                               (SPI_FLASH_SECTORS_RESERVED_FOR_FIRMWARE * SPI_FLASH_SECTOR_SIZE_IN_BYTES)

    #define NV_ADMIN_DATA_N_ENTRIES                             9
    #define NV_CALIBRATION_DATA_ADDRESS_INDEX                   0
    #define NV_IFFLEY_ROUTINE_TABLE_ADDRESS_INDEX               1

    #define NV_NON_FIRMWARE_ROOT_ADDRESS                        NV_NON_FIRMWARE_START

    #define UNUSED_ROUTINE(ENTRY)                               (ENTRY == UNINITIALIZED_ROUTINE_ENTRY || ENTRY == DELETED_ROUTINE_ENTRY)
    typedef unsigned short RoutineDescription;

    #define MAX_ROUTINES                                        256

    #define SIZEOF_ROUTINE_DESCRIPTION_TABLE                    (MAX_ROUTINES * sizeof(RoutineDescription))
    #define SIZEOF_ERASED_TABLE                                 (SPI_FLASH_SECTORS_RESERVED_FOR_ROUTINES * sizeof(unsigned short))
    #define SIZEOF_PRESERVE_TABLE                               (SPI_FLASH_SECTORS_RESERVED_FOR_ROUTINES * sizeof(unsigned short))

    #define SIZEOF_ROUTINE_DESCRIPTION_ERASED_AND_PRESERVE_TABLE (SIZEOF_ROUTINE_DESCRIPTION_TABLE + SIZEOF_ERASED_TABLE + SIZEOF_PRESERVE_TABLE)

    #define ROUTINE_DESCRIPTION_OFFSET                          0
    #define ERASED_TABLE_OFFSET                                 SIZEOF_ROUTINE_DESCRIPTION_TABLE
    #define PRESERVE_TABLE_OFFSET                               (ERASED_TABLE_OFFSET + SIZEOF_ERASED_TABLE)

    typedef struct
    {
        RoutineDescription rd[MAX_ROUTINES]; // Partition Table
        unsigned short erasedTable[SPI_FLASH_SECTORS_RESERVED_FOR_ROUTINES];
        unsigned short preserveTable[SPI_FLASH_SECTORS_RESERVED_FOR_ROUTINES];
    } RoutineStorageTables;

    // Bus group
    #define COMMAND_MODIFIER_DIRECT 0x00000010

    #define CAM_INFO_BLOCK_LEN 2048

    class DS4HardwareIO
    {
        CameraCalibrationParameters cameraCalibration;
        CameraHeaderInfo cameraInfo;

        uvc_device_handle_t * deviceHandle;

        void ReadCalibrationSector()
        {
            uint8_t flashDataBuffer[SPI_FLASH_SECTOR_SIZE_IN_BYTES];
            
            if (!read_admin_sector(flashDataBuffer, NV_CALIBRATION_DATA_ADDRESS_INDEX))
                throw std::runtime_error("Could not read calibration sector");

            assert(sizeof(cameraCalibration) <= CAM_INFO_BLOCK_LEN);
            memcpy(&cameraCalibration, flashDataBuffer, CAM_INFO_BLOCK_LEN);
            memcpy(&cameraInfo, flashDataBuffer + CAM_INFO_BLOCK_LEN, sizeof(cameraInfo));
        }

        bool read_pages(uint32_t address, unsigned char * buffer, uint32_t nPages)
        {
            int addressTest = SPI_FLASH_TOTAL_SIZE_IN_BYTES - address - nPages * SPI_FLASH_PAGE_SIZE_IN_BYTES;

            if (!nPages || addressTest < 0)
                return false;

            // This command allows the host to read a block of data from the SPI flash.
            // Once this command is processed by the DS4, further command messages will be treated as SPI data
            // and therefore will be read from flash. The size of the SPI data must be a multiple of 256 bytes.
            // This will repeat until the number of bytes specified in the ‘value’ field of the original command
            // message has been read.  At that point the DS4 will process command messages as expected.

            CommandPacket command;
            command.code = COMMAND_DOWNLOAD_SPI_FLASH;
            command.modifier = COMMAND_MODIFIER_DIRECT;
            command.tag = 12;
            command.address = address;
            command.value = nPages * SPI_FLASH_PAGE_SIZE_IN_BYTES;

            ResponsePacket response;

            if (!send_command(deviceHandle, &command, &response))
            {
                return false;
            }

            uint8_t *p = buffer;
            uint16_t spiLength = SPI_FLASH_PAGE_SIZE_IN_BYTES;
            for (unsigned int i = 0; i < nPages; ++i)
            {
                xu_read(deviceHandle, CONTROL_COMMAND_RESPONSE, p, spiLength);
                p += SPI_FLASH_PAGE_SIZE_IN_BYTES;
            }
            return true;
        }

        void read_arbitrary_chunk(uint32_t address, void * dataIn, int lengthInBytesIn)
        {
            unsigned char * data = (unsigned char *)dataIn;
            int lengthInBytes = lengthInBytesIn;
            unsigned char page[SPI_FLASH_PAGE_SIZE_IN_BYTES];
            int nPagesToRead;
            uint32_t startAddress = address;
            if (startAddress & 0xff)
            {
                // we are not on a page boundary
                startAddress = startAddress & ~0xff;
                uint32_t startInPage = address - startAddress;
                uint32_t lengthToCopy = SPI_FLASH_PAGE_SIZE_IN_BYTES - startInPage;
                if (lengthToCopy > (uint32_t)lengthInBytes)
                    lengthToCopy = lengthInBytes;
                read_pages(startAddress, page, 1);
                memcpy(data, page + startInPage, lengthToCopy);
                lengthInBytes -= lengthToCopy;
                data += lengthToCopy;
                startAddress += SPI_FLASH_PAGE_SIZE_IN_BYTES;
            }

            nPagesToRead = lengthInBytes / SPI_FLASH_PAGE_SIZE_IN_BYTES;

            if (nPagesToRead > 0)
                read_pages(startAddress, data, nPagesToRead);

            lengthInBytes -= (nPagesToRead * SPI_FLASH_PAGE_SIZE_IN_BYTES);

            if (lengthInBytes)
            {
                // means we still have a remainder
                data += (nPagesToRead * SPI_FLASH_PAGE_SIZE_IN_BYTES);
                startAddress += (nPagesToRead * SPI_FLASH_PAGE_SIZE_IN_BYTES);
                read_pages(startAddress, page, 1);
                memcpy(data, page, lengthInBytes);
            }
        }

        bool read_admin_sector(unsigned char data[SPI_FLASH_SECTOR_SIZE_IN_BYTES], int whichAdminSector)
        {
            uint32_t adminSectorAddresses[NV_ADMIN_DATA_N_ENTRIES];
            
            read_arbitrary_chunk(NV_NON_FIRMWARE_ROOT_ADDRESS, adminSectorAddresses, NV_ADMIN_DATA_N_ENTRIES * sizeof(adminSectorAddresses[0]));

            if (whichAdminSector >= 0 && whichAdminSector < NV_ADMIN_DATA_N_ENTRIES)
            {
                uint32_t pageAddressInBytes = adminSectorAddresses[whichAdminSector];
                return read_pages(pageAddressInBytes, data, SPI_FLASH_PAGES_PER_SECTOR);
            }

            return false;
        }

        int get_admin_sector_unused_copies(uint32_t sectorAddress, uint32_t * unusedCopiesPtr)
        {
            const uint32_t UNUSED_BITS_OFFSET = SPI_FLASH_SECTOR_SIZE_IN_BYTES - sizeof(uint32_t) - sizeof(uint32_t);

            uint32_t unusedCopies;
            uint32_t usedCopies;
            int usedCopiesCount = 0;
            uint32_t addressOfUnusedBits = sectorAddress + UNUSED_BITS_OFFSET;
            unsigned int i;

            read_arbitrary_chunk(addressOfUnusedBits, &unusedCopies, sizeof(uint32_t));
            usedCopies = ~unusedCopies;

            for (i = 0; i < (sizeof(uint32_t) * 8); i++)
            {
                if (usedCopies & (1 << i)) usedCopiesCount++;
            }

            *unusedCopiesPtr = unusedCopies;
            return usedCopiesCount;
        }

        void read_admin_table(int blockLength, void * data, int offset, int lengthToRead)
        {
            uint32_t address = NV_IFFLEY_ROUTINE_TABLE_ADDRESS_INDEX;
            uint32_t dummy;
            int usedCopiesCount = get_admin_sector_unused_copies(address, &dummy);
            uint32_t addressInSector = address + (usedCopiesCount - 1) * blockLength + offset;
            read_arbitrary_chunk(addressInSector, data, lengthToRead);
        }
        
        void read_spi_flash_memory()
        {
            RoutineStorageTables rst = {0};
            
            // Setup admin table
            read_admin_table(SIZEOF_ROUTINE_DESCRIPTION_ERASED_AND_PRESERVE_TABLE,
                             rst.rd,
                             ROUTINE_DESCRIPTION_OFFSET,
                             SIZEOF_ROUTINE_DESCRIPTION_TABLE);
            
            ReadCalibrationSector();
        }

    public:

        DS4HardwareIO(uvc_device_handle_t * devh) : deviceHandle(devh)
        {
            read_spi_flash_memory();
        }

        ~DS4HardwareIO()
        {

        }

        void LogDebugInfo(CameraCalibrationParameters & p, CameraHeaderInfo & h)
        {
            std::cout << "## Calibration Version: " << p.metadata.versionNumber << std::endl;
            std::cout << "## Serial: " << h.serialNumber << std::endl;
            std::cout << "## Model: " << h.modelNumber << std::endl;
            std::cout << "## Revision: " << h.revisionNumber << std::endl;
            std::cout << "## Head Version: " << h.cameraHeadContentsVersion << std::endl;
            std::cout << "## Baseline: " << h.nominalBaseline << std::endl;
            std::cout << "## OEM ID: " << h.OEMID << std::endl;
        }

        CameraCalibrationParameters GetCalibration() { return cameraCalibration; }
        CameraHeaderInfo GetCameraHeader() { return cameraInfo; }
    };

    inline uint32_t pack(uint8_t c0, uint8_t c1, uint8_t c2, uint8_t c3)
    {
        return (c0 << 24) | (c1 << 16) | (c2 << 8) | c3;
    }
    
    void read_camera_info(uvc_device_handle_t * device, CameraCalibrationParameters & calib, CameraHeaderInfo & header)
    {
        DS4HardwareIO internal(device);
        calib = internal.GetCalibration();
        header = internal.GetCameraHeader();
        internal.LogDebugInfo(calib, header);
    }

    std::string read_firmware_version(uvc_device_handle_t * device)
    {
        CommandPacket command;
        command.code = COMMAND_GET_FWREVISION;
        command.modifier = COMMAND_MODIFIER_DIRECT;
        command.tag = 12;

        ResponsePacket response;
        if (!send_command(device, &command, &response)) throw std::runtime_error("failed to read firmware version");

        char fw[16];
        memcpy(fw, &response.revision, 16);
        return fw;
    }

    bool xu_read(uvc_device_handle_t * device, uint64_t xu_ctrl, void * buffer, uint32_t length)
    {
        auto status = uvc_get_ctrl(device, CAMERA_XU_UNIT_ID, xu_ctrl, buffer, length, UVC_GET_CUR);
        if (status < 0)
        {
            uvc_perror((uvc_error_t) status, "xu_read - uvc_get_ctrl");
            return false;
        }
        return true;
    }

    bool xu_write(uvc_device_handle_t * device, uint64_t xu_ctrl, void * buffer, uint32_t length)
    {
        auto status = uvc_set_ctrl(device, CAMERA_XU_UNIT_ID, xu_ctrl, buffer, length);
        if (status < 0)
        {
            uvc_perror((uvc_error_t) status, "xu_write - uvc_set_ctrl");
            return false;
        }
        return true;
    }
    
    bool set_stream_intent(uvc_device_handle_t * device, uint8_t & intent)
    {
        return xu_write(device, CONTROL_STREAM_INTENT, &intent, sizeof(intent));
    }
    
    bool get_stream_status(uvc_device_handle_t * device, int & status)
    {
        uint8_t s[4] = {255, 255, 255, 255};
        if (!xu_read(device, CONTROL_STATUS, s, (int) sizeof(uint32_t)))
            return false;
        status = pack(s[0], s[1], s[2], s[3]);
        return true;
    }
    
    bool get_last_error(uvc_device_handle_t * device, uint8_t & last_error)
    {
        return xu_read(device, CONTROL_LAST_ERROR, &last_error, sizeof(uint8_t));
    }

    bool force_firmware_reset(uvc_device_handle_t * device)
    {
        uint8_t reset = 1;
        return xu_write(device, CONTROL_SW_RESET, &reset, sizeof(uint8_t));
    }

    bool get_emitter_state(uvc_device_handle_t * device, bool & state)
    {
        uint8_t byte = 0;
        if (!xu_read(device, CONTROL_EMITTER, &byte, sizeof(byte)))
            return false;

        if (byte & 4) state = (byte & 2 ? true : false);
        return true;
    }

    bool set_emitter_state(uvc_device_handle_t * device, bool state)
    {
        uint8_t newEmitterState = state ? 1 : 0;
        return xu_read(device, CONTROL_EMITTER, &newEmitterState, sizeof(uint8_t));
    }

    bool read_temperature(uvc_device_handle_t * device, int8_t & current, int8_t & min, int8_t & max, int8_t & min_fault)
    {
        uint32_t length = 4;
        uint8_t buf[4] = {0};
        if (!xu_read(device, CONTROL_TEMPERATURE, buf, length))
            return false;
        current = buf[0];
        min = buf[1];
        max = buf[2];
        min_fault = buf[3];
        return true;
    }

    bool reset_temperature(uvc_device_handle_t * device)
    {
        uint32_t length = 4;
        uint8_t buf[4] = {0};
        if (!xu_write(device, CONTROL_TEMPERATURE, buf, length))
            return false;
        return true;
    }
    
    bool get_depth_units(uvc_device_handle_t * device, uint32_t & units)
    {
        return xu_read(device, CONTROL_DEPTH_UNITS, &units, sizeof(units));
    }
    
    bool set_depth_units(uvc_device_handle_t * device, uint32_t units)
    {
        return xu_write(device, CONTROL_DEPTH_UNITS, &units, sizeof(units));
    }
    
    bool get_min_max_depth(uvc_device_handle_t * device, uint16_t & min_depth, uint16_t & max_depth)
    {
        std::vector<uint16_t> minmax_values = {0, 0};
        if (!xu_read(device, CONTROL_MIN_MAX, minmax_values.data(), sizeof(minmax_values)))
            return false;
        min_depth = minmax_values[0];
        max_depth = minmax_values[1];
        return true;
    }
    
    bool get_min_max_depth(uvc_device_handle_t * device, uint16_t min_depth, uint16_t  max_depth)
    {
        std::vector<uint16_t> minmax_values = {min_depth, max_depth};
        if (!xu_read(device, CONTROL_MIN_MAX, minmax_values.data(), sizeof(minmax_values)))
            return false;
        return true;
    }
    
    bool get_lr_gain(uvc_device_handle_t * device, uint32_t & rate, uint32_t & gain)
    {
        std::vector<uint32_t> lr_gain_values = {0, 0};
        if (!xu_read(device, CONTROL_LR_GAIN, lr_gain_values.data(), sizeof(lr_gain_values)))
            return false;
        rate = lr_gain_values[0];
        gain = lr_gain_values[1];
        return true;
    }
    
    bool set_lr_gain(uvc_device_handle_t * device, uint32_t rate, uint32_t gain)
    {
        std::vector<uint32_t> lr_gain_values = {rate, gain};
        if (!xu_write(device, CONTROL_LR_GAIN, lr_gain_values.data(), sizeof(lr_gain_values)))
            return false;
        return true;
    }
    
    bool get_lr_exposure(uvc_device_handle_t * device, uint32_t & rate, uint32_t & exposure)
    {
        std::vector<uint32_t> lr_exposure_values = {0, 0};
        if (!xu_read(device, CONTROL_LR_EXPOSURE, lr_exposure_values.data(), sizeof(lr_exposure_values)))
            return false;
        rate = lr_exposure_values[0];
        exposure = lr_exposure_values[1];
        return true;
    }
    
    bool set_lr_exposure(uvc_device_handle_t * device, uint32_t rate, uint32_t exposure)
    {
        std::vector<uint32_t> lr_exposure_values = {rate, exposure};
        if (!xu_write(device, CONTROL_LR_EXPOSURE, lr_exposure_values.data(), sizeof(lr_exposure_values)))
            return false;
        return true;
    }
    
    bool get_lr_auto_exposure_params(uvc_device_handle_t * device, auto_exposure_params & params)
    {
        if (!xu_read(device, CONTROL_LR_AUTOEXPOSURE_PARAMETERS, &params, sizeof(params)))
            return false;
        return true;
    }
    
    bool set_lr_auto_exposure_params(uvc_device_handle_t * device, auto_exposure_params params)
    {
        if (!xu_write(device, CONTROL_LR_AUTOEXPOSURE_PARAMETERS, &params, sizeof(params)))
            return false;
        return true;
    }
    
    bool get_lr_exposure_mode(uvc_device_handle_t * device, int & mode)
    {
        uint8_t m;
        if (!xu_read(device, CONTROL_LR_EXPOSURE_MODE, &m, sizeof(m)))
            return false;
        mode = m;
        return true;
    }
    
    bool get_depth_params(uvc_device_handle_t * device, depth_params & params)
    {
        if (!xu_read(device, CONTROL_DEPTH_PARAMS, &params, sizeof(params)))
            return false;
        return true;
    }
    
    bool set_depth_params(uvc_device_handle_t * device, depth_params params)
    {
        if (!xu_write(device, CONTROL_DEPTH_PARAMS, &params, sizeof(params)))
            return false;
        return true;
    }

} // end namespace r200<|MERGE_RESOLUTION|>--- conflicted
+++ resolved
@@ -6,7 +6,6 @@
 
 namespace r200
 {
-<<<<<<< HEAD
     enum { LR_FULL, LR_BIG, Z_FULL, Z_BIG, THIRD_HD, THIRD_VGA, NUM_INTRINSICS };
     static StaticCameraInfo get_r200_info()
     {
@@ -38,10 +37,6 @@
     }
 
     R200Camera::R200Camera(uvc_context_t * ctx, uvc_device_t * device) : rs_camera(ctx, device, get_r200_info())
-=======
-
-    R200Camera::R200Camera(uvc_context_t * ctx, uvc_device_t * device) : rs_camera(ctx, device)
->>>>>>> 036899e1
     {
 
     }
