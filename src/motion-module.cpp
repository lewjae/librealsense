// License: Apache 2.0. See LICENSE file in root directory.
// Copyright(c) 2015 Intel Corporation. All Rights Reserved.

#include <mutex>
#define _USE_MATH_DEFINES
#include <math.h>

#include "hw-monitor.h"
#include "motion-module.h"

using namespace rsimpl;
using namespace motion_module;

#define MOTION_MODULE_CONTROL_I2C_SLAVE_ADDRESS 0x42
const double IMU_UNITS_TO_MSEC = 0.00003125;

motion_module_control::motion_module_control(uvc::device *device) : device_handle(device), power_state(false)
{
}

mm_state motion_module_state::requested_state(mm_request request, bool on) const
{
    int tmp = state;
    tmp += (int)request * (on ? 1 : -1);

    return (mm_state)tmp;
}

void motion_module_control::impose(mm_request request, bool on)
{
    std::lock_guard<std::mutex> lock(mtx);

    auto new_state = state_handler.requested_state(request, on);

    if (motion_module_state::valid(new_state))
        enter_state(new_state);
    else
        throw std::logic_error(to_string() << "MM invalid mode from" << state_handler.state << " to " << new_state);
}

void motion_module_control::enter_state(mm_state new_state)
{
    if (new_state == state_handler.state)
        return;

    switch (state_handler.state)
    {
    case mm_idle:
        if (mm_streaming == new_state)
        {
            // Power off before power on- Ensure that we starting from scratch
            set_control(mm_events_output, false);
            set_control(mm_video_output, false);
            set_control(mm_video_output, true);
        }
        if (mm_eventing == new_state)
        {
            //  Power off before power on- Ensure that we starting from scratch
            set_control(mm_events_output, false);
            set_control(mm_video_output, false);
            set_control(mm_video_output, true); // L -shape adapter board
            std::this_thread::sleep_for(std::chrono::milliseconds(300)); // Added delay between MM power on and MM start commands to be sure that the MM will be ready untill start polling events. 
            set_control(mm_events_output, true);
        }
        break;
    case mm_streaming:
        if (mm_idle == new_state)
        {
            set_control(mm_events_output, false);
            set_control(mm_video_output, false);
        }
        if (mm_full_load == new_state)
        {
            std::this_thread::sleep_for(std::chrono::milliseconds(300)); // Added delay between MM power on and MM start commands to be sure that the MM will be ready untill start polling events. 
            set_control(mm_events_output, true);
        }
        if (mm_eventing == new_state)
        {            
            throw std::logic_error(" Invalid Motion Module transition from streaming to motion tracking");
        }
        break;
    case mm_eventing:
        if (mm_idle == new_state)
        {
            set_control(mm_events_output, false);
            set_control(mm_video_output, false);  //Prevent power down
        }
        if (mm_full_load == new_state)
        {
            set_control(mm_events_output, true);
        }
        if (mm_streaming == new_state)
        {
            throw std::logic_error(" Invalid Motion Module transition from motion tracking to streaming");
        }
        break;
    case mm_full_load:
        if (mm_streaming == new_state)
        {
            set_control(mm_events_output, false);
        }
        if (mm_idle == new_state)
        {
            set_control(mm_events_output, false);
            set_control(mm_video_output, false);
            throw std::logic_error(" Invalid Motion Module transition from full to idle");
        }
        break;
    default:
        break;
    }

    state_handler.state = new_state;
}

void motion_module_control::set_control(mm_request request, bool on)
{
    adaptor_board_command cmd_opcode;
    switch (request)
    {
    case mm_video_output:
        cmd_opcode = adaptor_board_command::MMPWR;
        break;
    case mm_events_output:
        cmd_opcode = adaptor_board_command::MM_ACTIVATE;
        break;
    default:
        throw std::logic_error(to_string() << " unsupported control requested :" << (int)request << " valid range is [1,2]");
    }

    std::timed_mutex mutex;
    hw_monitor::hwmon_cmd cmd((uint8_t)cmd_opcode);
    cmd.Param1 = (on) ? 1 : 0;

    // Motion module will always use the auxillary USB handle (1) for
    perform_and_send_monitor_command(*device_handle, mutex, cmd);
}

void motion_module_control::toggle_motion_module_power(bool on)
{
    if (power_state != on)  // prevent re-entrance
    {
        // Apply user request, and update motion module controls if needed
        impose(mm_video_output, on);
        power_state = on;
    }
}

void motion_module_control::toggle_motion_module_events(bool on)
{
    // Apply user request, and update motion module controls if needed
    impose(mm_events_output, on);
}


// Write a buffer to the IAP I2C register.
void motion_module_control::i2c_iap_write(uint16_t slave_address, uint8_t *buffer, uint16_t len)
{
    hw_monitor::hwmon_cmd cmd((int)adaptor_board_command::IAP_IWB);

    cmd.Param1 = slave_address;
    cmd.Param2 = len;

    cmd.sizeOfSendCommandData = len;
    memcpy(cmd.data, buffer, len);

    std::timed_mutex mutex;
    perform_and_send_monitor_command(*device_handle, mutex, cmd);
}

// Write a 32 bit value to a specific i2c slave address.

<<<<<<< HEAD
=======
    memcpy(cmd.data, &value, sizeof(value));
    cmd.sizeOfSendCommandData = sizeof(value);

    std::timed_mutex mutex;
    perform_and_send_monitor_command(*device_handle, mutex, cmd);

    return;
}

// Read a 32 bit value from the i2c register.
void motion_module_control::i2c_read_reg(uint16_t slave_address, uint16_t reg, uint32_t &value)
{
    hw_monitor::hwmon_cmd cmd((int)adaptor_board_command::IRB);

    cmd.Param1 = slave_address;
    cmd.Param2 = reg;
    cmd.Param3 = sizeof(value);
    const int num_retries = 10;
    std::timed_mutex mutex;
    int retries = 0;
    do {
        try {
            hw_monitor::perform_and_send_monitor_command(*device_handle, mutex, cmd);

            // validate that the size is of 32 bit (value size).
            if (cmd.receivedCommandDataLength == sizeof(value))
            {
                memcpy(&value, cmd.receivedCommandData, cmd.receivedCommandDataLength);
                break;
            }
        }
        catch (...)
        {
            retries++;
            std::this_thread::sleep_for(std::chrono::milliseconds(100));
            if (retries == num_retries)
            {
                throw;
            }
        }

    } while (retries < num_retries);
    return;
}
>>>>>>> 79ecddab

// switch the mtion module to IAP mode.
void motion_module_control::switch_to_iap()
{
    uint32_t value = -1;

    // read state.
	hw_monitor::i2c_read_reg(static_cast<int>(adaptor_board_command::IRB), *device_handle, MOTION_MODULE_CONTROL_I2C_SLAVE_ADDRESS, (int)i2c_register::REG_CURR_PWR_STATE, sizeof(uint32_t), reinterpret_cast<byte*>(&value));

    if ((power_states)value != power_states::PWR_STATE_IAP) {
        // we are not in IAP. switch to IAP.
		hw_monitor::i2c_write_reg(static_cast<int>(adaptor_board_command::IWB), *device_handle, MOTION_MODULE_CONTROL_I2C_SLAVE_ADDRESS, (int)i2c_register::REG_IAP_REG, 0xAE);
    }

    // retry for 10 times to be in IAP state.
    for (int retries = 0; retries < 10; retries++) 
    {
        std::this_thread::sleep_for(std::chrono::milliseconds(100));

		hw_monitor::i2c_read_reg(static_cast<int>(adaptor_board_command::IRB), *device_handle, MOTION_MODULE_CONTROL_I2C_SLAVE_ADDRESS, (int)i2c_register::REG_CURR_PWR_STATE, sizeof(uint32_t), reinterpret_cast<byte*>(&value));
        if ((power_states)value == power_states::PWR_STATE_IAP) {
            return; // we have entered IAP
        }
    }

    return throw std::runtime_error("Unable to enter IAP state!");
}

void motion_module_control::switch_to_operational()
{
    uint32_t value = -1;

    // write to the REG_JUMP_TO_APP register. this should return us to operational mode if all went well.
	hw_monitor::i2c_write_reg(static_cast<int>(adaptor_board_command::IWB), *device_handle, MOTION_MODULE_CONTROL_I2C_SLAVE_ADDRESS, (int)i2c_register::REG_JUMP_TO_APP, 0x00);

	hw_monitor::i2c_read_reg(static_cast<int>(adaptor_board_command::IRB), *device_handle, MOTION_MODULE_CONTROL_I2C_SLAVE_ADDRESS, (int)i2c_register::REG_CURR_PWR_STATE, sizeof(uint32_t), reinterpret_cast<byte*>(&value));
        
    if ((power_states)value != power_states::PWR_STATE_IAP) {
        return;
    }
    
    return throw std::runtime_error("Unable to leave IAP state!");
}

// Write the firmware.
void motion_module_control::write_firmware(uint8_t *data, int size)
{
    int32_t length = size;
    uint32_t image_address = 0x8002000;
    fw_image_packet packet;
    uint8_t *data_buffer = data;

    // we considered to be in a IAP state here. we loop through the data and send it in packets of 128 bytes.
    while(length > 0)
    {
        uint16_t payload_length = (length > FW_IMAGE_PACKET_PAYLOAD_LEN) ? FW_IMAGE_PACKET_PAYLOAD_LEN : length;
        uint32_t image_address_be;
        uint16_t payload_be;

        // TODO SERGEY : The firmware needs the image address and payload length as big endian. do we have any 
        // little to big endian functions in this code ? we should detect that the machine is little endian and only 
        // then do something.
        image_address_be =  (image_address >> 24)  & 0xFF;
        image_address_be |= (image_address >> 8)   & 0xFF00;
        image_address_be |= (image_address <<  8)  & 0xFF0000;
        image_address_be |= (image_address <<  24) & 0xFF000000;

        payload_be = (payload_length >> 8) & 0xFF;
        payload_be |= (payload_length << 8) & 0xFF00;

        // packet require op_code of 0x6. cant find documentation for that.
        packet.address = image_address_be;
        packet.op_code = 0x6;
        packet.length = payload_be;
        packet.dummy = 0;

        // calcuate packet Length which includes the packet size and payload.
        uint16_t packetLength = (sizeof(packet) - FW_IMAGE_PACKET_PAYLOAD_LEN + payload_length);

        // copy data to packet.
        memcpy(packet.data, data_buffer, payload_length);

        // write to IAP.
        i2c_iap_write(MOTION_MODULE_CONTROL_I2C_SLAVE_ADDRESS, (uint8_t *)&packet, packetLength);

        // go to next packet if needed.
        data_buffer += payload_length;
        length -= payload_length;
        image_address += payload_length;
    };
}

// This function responsible for the whole firmware upgrade process.
void motion_module_control::firmware_upgrade(void *data, int size)
{
    set_control(mm_events_output, false);
    // power on motion mmodule (if needed).
    toggle_motion_module_power(true);

    // swtich to IAP if needed.
    switch_to_iap();

    //write the firmware.
    write_firmware((uint8_t *)data, size);

    // write to operational mode.
    switch_to_operational();
}

void motion_module::config(uvc::device&, uint8_t, uint8_t, uint8_t, uint8_t, uint32_t)
{
    throw std::runtime_error(to_string() << __FUNCTION__ << " is not implemented");
}


std::vector<motion_event> motion_module_parser::operator() (const unsigned char* data, const int& data_size)
{
    /* All sizes are in bytes*/
    const unsigned short motion_packet_header_size  = 8;
    const unsigned short imu_data_entries           = 4;
    const unsigned short imu_entry_size             = 12;
    const unsigned short non_imu_data_entries       = 8;        /* IMU SaS spec 3.3.2 */
    const unsigned short non_imu_entry_size         = 6;
    const unsigned short non_imu_data_offset        = motion_packet_header_size + (imu_data_entries * imu_entry_size);
    const unsigned short motion_packet_size         = non_imu_data_offset + (non_imu_data_entries * non_imu_entry_size);
    unsigned short packets = data_size / motion_packet_size;

    std::vector<motion_event> v;

    if (packets)
    {
        unsigned char *cur_packet = nullptr;

        for (uint8_t i = 0; i < packets; i++)
        {
            motion_event event_data = { 0 };

            cur_packet = (unsigned char*)data + (i*motion_packet_size);

            // extract packet header
            memcpy(&event_data.error_state, &cur_packet[0], sizeof(unsigned short));
            memcpy(&event_data.status, &cur_packet[2], sizeof(unsigned short));
            memcpy(&event_data.imu_entries_num, &cur_packet[4], sizeof(unsigned short));
            memcpy(&event_data.non_imu_entries_num, &cur_packet[6], sizeof(unsigned short));

            if (event_data.error_state.any())
            {
                LOG_WARNING("Motion Event: packet-level error detected " << event_data.error_state.to_string() << " packet will be dropped");
                break;
            }

            // Validate header input
            if ((event_data.imu_entries_num <= imu_data_entries) && (event_data.non_imu_entries_num <= non_imu_data_entries))
            {
                // Parse IMU entries
                for (uint8_t j = 0; j < event_data.imu_entries_num; j++)
                {
                    event_data.imu_packets[j] = parse_motion(&cur_packet[motion_packet_header_size + j*imu_entry_size]);
                }

                // Parse non-IMU entries
                for (uint8_t j = 0; j < event_data.non_imu_entries_num; j++)
                {
                    parse_timestamp(&cur_packet[non_imu_data_offset + j*non_imu_entry_size], event_data.non_imu_packets[j]);
                }

                v.push_back(std::move(event_data));
            }
        }
    }

    return v;
}

void motion_module_parser::parse_timestamp(const unsigned char * data, rs_timestamp_data &entry)
{
    // assuming msb ordering
    unsigned short  tmp = (data[1] << 8) | (data[0]);

    entry.source_id = rs_event_source((tmp & 0x7) - 1);         // bits [0:2] - source_id
    entry.frame_number = mm_data_wraparound[entry.source_id].frame_counter_wraparound.fix((tmp & 0x7fff) >> 3); // bits [3-14] - frame num
    unsigned int timestamp;
    memcpy(&timestamp, &data[2], sizeof(unsigned int));   // bits [16:47] - timestamp
    entry.timestamp = mm_data_wraparound[entry.source_id].timestamp_wraparound.fix(timestamp) * IMU_UNITS_TO_MSEC; // Convert ticks to ms
}

rs_motion_data motion_module_parser::parse_motion(const unsigned char * data)
{
    // predefined motion devices parameters
    const static float gravity      = 9.80665f;                 // Standard Gravitation Acceleration
    const static float gyro_range   = 1000.f;                   // Preconfigured angular velocity range [-1000...1000] Deg_C/Sec
    const static float gyro_transform_factor = float((gyro_range * M_PI) / (180.f * 32767.f));

    const static float accel_range = 4.f;                       // Accelerometer is preset to [-4...+4]g range
    const static float accelerator_transform_factor = float(gravity * accel_range / 2048.f);

    rs_motion_data entry;

    parse_timestamp(data, (rs_timestamp_data&)entry);

    entry.is_valid = (data[1] >> 7);          // Isolate bit[15]

    // Read the motion tracking data for the three measured axes
    short tmp[3];
    memcpy(&tmp, &data[6], sizeof(short) * 3);

    unsigned data_shift = (RS_EVENT_IMU_ACCEL == entry.timestamp_data.source_id) ? 4 : 0;  // Acceleration data is stored in 12 MSB

    for (int i = 0; i < 3; i++)                     // convert axis data to physical units, (m/sec^2) or (rad/sec)
    {
        entry.axes[i] = float(tmp[i] >> data_shift);
        if (RS_EVENT_IMU_ACCEL == entry.timestamp_data.source_id) entry.axes[i] *= accelerator_transform_factor;
        if (RS_EVENT_IMU_GYRO == entry.timestamp_data.source_id) entry.axes[i] *= gyro_transform_factor;

        // TODO check and report invalid conversion requests
    }

    return entry;
}<|MERGE_RESOLUTION|>--- conflicted
+++ resolved
@@ -170,53 +170,6 @@
 
 // Write a 32 bit value to a specific i2c slave address.
 
-<<<<<<< HEAD
-=======
-    memcpy(cmd.data, &value, sizeof(value));
-    cmd.sizeOfSendCommandData = sizeof(value);
-
-    std::timed_mutex mutex;
-    perform_and_send_monitor_command(*device_handle, mutex, cmd);
-
-    return;
-}
-
-// Read a 32 bit value from the i2c register.
-void motion_module_control::i2c_read_reg(uint16_t slave_address, uint16_t reg, uint32_t &value)
-{
-    hw_monitor::hwmon_cmd cmd((int)adaptor_board_command::IRB);
-
-    cmd.Param1 = slave_address;
-    cmd.Param2 = reg;
-    cmd.Param3 = sizeof(value);
-    const int num_retries = 10;
-    std::timed_mutex mutex;
-    int retries = 0;
-    do {
-        try {
-            hw_monitor::perform_and_send_monitor_command(*device_handle, mutex, cmd);
-
-            // validate that the size is of 32 bit (value size).
-            if (cmd.receivedCommandDataLength == sizeof(value))
-            {
-                memcpy(&value, cmd.receivedCommandData, cmd.receivedCommandDataLength);
-                break;
-            }
-        }
-        catch (...)
-        {
-            retries++;
-            std::this_thread::sleep_for(std::chrono::milliseconds(100));
-            if (retries == num_retries)
-            {
-                throw;
-            }
-        }
-
-    } while (retries < num_retries);
-    return;
-}
->>>>>>> 79ecddab
 
 // switch the mtion module to IAP mode.
 void motion_module_control::switch_to_iap()
