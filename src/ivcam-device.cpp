// License: Apache 2.0. See LICENSE file in root directory.
// Copyright(c) 2016 Intel Corporation. All Rights Reserved.

#define _USE_MATH_DEFINES
#include <math.h>
#include <limits>
#include <climits>
#include <algorithm>

#include "image.h"
#include "ivcam-private.h"
#include "ivcam-device.h"

namespace rsimpl
{
    rs_intrinsics MakeDepthIntrinsics(const ivcam::camera_calib_params & c, const int2 & dims)
    {
        return{ dims.x, dims.y, (c.Kc[0][2] * 0.5f + 0.5f) * dims.x, (c.Kc[1][2] * 0.5f + 0.5f) * dims.y, c.Kc[0][0] * 0.5f * dims.x, c.Kc[1][1] * 0.5f * dims.y,
            RS_DISTORTION_INVERSE_BROWN_CONRADY, {c.Invdistc[0], c.Invdistc[1], c.Invdistc[2], c.Invdistc[3], c.Invdistc[4]} };
    }

    rs_intrinsics MakeColorIntrinsics(const ivcam::camera_calib_params & c, const int2 & dims)
    {
        rs_intrinsics intrin = { dims.x, dims.y, c.Kt[0][2] * 0.5f + 0.5f, c.Kt[1][2] * 0.5f + 0.5f, c.Kt[0][0] * 0.5f, c.Kt[1][1] * 0.5f, RS_DISTORTION_NONE };
        if (dims.x * 3 == dims.y * 4) // If using a 4:3 aspect ratio, adjust intrinsics (defaults to 16:9)
        {
            intrin.fx *= 4.0f / 3;
            intrin.ppx *= 4.0f / 3;
            intrin.ppx -= 1.0f / 6;
        }
        intrin.fx *= dims.x;
        intrin.fy *= dims.y;
        intrin.ppx *= dims.x;
        intrin.ppy *= dims.y;
        return intrin;
    }

    void update_supported_options(uvc::device& dev,
        const uvc::extension_unit depth_xu,
        const std::vector <std::pair<rs_option, char>> options,
        std::vector<supported_option>& supported_options)
    {
        for (auto p : options)
        {
            int min, max, step, def;
            get_extension_control_range(dev, depth_xu, p.second, &min, &max, &step, &def);
            supported_option so;
            so.option = p.first;
            so.min = min;
            so.max = max;
            so.step = step;
            so.def = def;
            supported_options.push_back(so);
        }
    }

    iv_camera::iv_camera(std::shared_ptr<uvc::device> device, const static_device_info & info, const ivcam::camera_calib_params & calib) :
        rs_device_base(device, info), 
        base_calibration(calib)
    {
    }

    void iv_camera::on_before_start(const std::vector<subdevice_mode_selection> & selected_modes)
    {
    }

    rs_stream iv_camera::select_key_stream(const std::vector<rsimpl::subdevice_mode_selection> & selected_modes)
    {
        int fps[RS_STREAM_NATIVE_COUNT] = {}, max_fps = 0;
        for (const auto & m : selected_modes)
        {
            for (const auto & output : m.get_outputs())
            {
                fps[output.first] = m.mode.fps;
                max_fps = std::max(max_fps, m.mode.fps);
            }
        }

        // Prefer to sync on depth or infrared, but select the stream running at the fastest framerate
        for (auto s : { RS_STREAM_DEPTH, RS_STREAM_INFRARED2, RS_STREAM_INFRARED, RS_STREAM_COLOR })
        {
            if (fps[s] == max_fps) return s;
        }
        return RS_STREAM_DEPTH;
    }

    void iv_camera::set_options(const rs_option options[], size_t count, const double values[])
    {
        for (size_t i = 0; i < count; ++i)
        {

            if (uvc::is_pu_control(options[i]))
            {
                // Disabling auto-setting controls, if needed
                switch (options[i])
                {
                case RS_OPTION_COLOR_WHITE_BALANCE:     disable_auto_option( 0, RS_OPTION_COLOR_ENABLE_AUTO_WHITE_BALANCE); break;
                case RS_OPTION_COLOR_EXPOSURE:          disable_auto_option( 0, RS_OPTION_COLOR_ENABLE_AUTO_EXPOSURE); break;
                default:  break;
                }

                uvc::set_pu_control_with_retry(get_device(), 0, options[i], static_cast<int>(values[i]));
                continue;
            }

            switch (options[i])
            {
            case RS_OPTION_F200_LASER_POWER:          ivcam::set_laser_power(get_device(), static_cast<uint8_t>(values[i])); break;
            case RS_OPTION_F200_ACCURACY:             ivcam::set_accuracy(get_device(), static_cast<uint8_t>(values[i])); break;
            case RS_OPTION_F200_MOTION_RANGE:         ivcam::set_motion_range(get_device(), static_cast<uint8_t>(values[i])); break;
            case RS_OPTION_F200_FILTER_OPTION:        ivcam::set_filter_option(get_device(), static_cast<uint8_t>(values[i])); break;
            case RS_OPTION_F200_CONFIDENCE_THRESHOLD: ivcam::set_confidence_threshold(get_device(), static_cast<uint8_t>(values[i])); break;

            default: 
                LOG_WARNING("Cannot set " << options[i] << " to " << values[i] << " on " << get_name());
<<<<<<< HEAD
                throw std::logic_error("unsupported option");
=======
                throw std::logic_error("Option unsupported");
>>>>>>> 19d94a53
                break;
            }
        }
    }

    void iv_camera::get_options(const rs_option options[], size_t count, double values[])
    {
        for (size_t i = 0; i < count; ++i)
        {
            LOG_INFO("Reading option " << options[i]);

            if (uvc::is_pu_control(options[i]))
                throw std::logic_error(to_string() << __FUNCTION__ << " Option " << options[i] << " must be processed by a concrete class");

            uint8_t val = 0;
            switch (options[i])
            {
            case RS_OPTION_F200_LASER_POWER:          ivcam::get_laser_power(get_device(), val); values[i] = val; break;
            case RS_OPTION_F200_ACCURACY:             ivcam::get_accuracy(get_device(), val); values[i] = val; break;
            case RS_OPTION_F200_MOTION_RANGE:         ivcam::get_motion_range(get_device(), val); values[i] = val; break;
            case RS_OPTION_F200_FILTER_OPTION:        ivcam::get_filter_option(get_device(), val); values[i] = val; break;
            case RS_OPTION_F200_CONFIDENCE_THRESHOLD: ivcam::get_confidence_threshold(get_device(), val); values[i] = val; break;

            default: 
<<<<<<< HEAD
                LOG_WARNING("Cannot get " << options[i] << " on " << get_name()); 
                throw std::logic_error("unsupported option");
=======
                LOG_WARNING("Cannot get " << options[i] << " on " << get_name());
                throw std::logic_error("Option unsupported");
>>>>>>> 19d94a53
                break;
            }
        }
    }

    // TODO: This may need to be modified for thread safety
    class rolling_timestamp_reader : public frame_timestamp_reader
    {
        bool started;
        int64_t total;
        int last_timestamp;
    public:
        rolling_timestamp_reader() : started(), total() {}

        bool validate_frame(const subdevice_mode & mode, const void * frame) const override
        {
            // Validate that at least one byte of the image is nonzero
            for (const uint8_t * it = (const uint8_t *)frame, *end = it + mode.pf.get_image_size(mode.native_dims.x, mode.native_dims.y); it != end; ++it)
            {
                if (*it)
                {
                    return true;
                }
            }

            // F200 and SR300 can sometimes produce empty frames shortly after starting, ignore them
            LOG_INFO("Subdevice " << mode.subdevice << " produced empty frame");
            return false;
        }

        int get_frame_timestamp(const subdevice_mode & mode, const void * frame) override
        {
            // Timestamps are encoded within the first 32 bits of the image
            int rolling_timestamp = *reinterpret_cast<const int32_t *>(frame);

            if (!started)
            {
                last_timestamp = rolling_timestamp;
                started = true;
            }

            const int delta = rolling_timestamp - last_timestamp; // NOTE: Relies on undefined behavior: signed int wraparound
            last_timestamp = rolling_timestamp;
            total += delta;
            const int timestamp = static_cast<int>(total / 100000);
            return timestamp;
        }
        int get_frame_counter(const subdevice_mode & mode, const void * frame) override
        {
            return 0;
        }
    };

    std::shared_ptr<frame_timestamp_reader> iv_camera::create_frame_timestamp_reader() const
    {
        return std::make_shared<rolling_timestamp_reader>();
    }

} // namespace rsimpl::f200<|MERGE_RESOLUTION|>--- conflicted
+++ resolved
@@ -113,11 +113,7 @@
 
             default: 
                 LOG_WARNING("Cannot set " << options[i] << " to " << values[i] << " on " << get_name());
-<<<<<<< HEAD
-                throw std::logic_error("unsupported option");
-=======
                 throw std::logic_error("Option unsupported");
->>>>>>> 19d94a53
                 break;
             }
         }
@@ -142,13 +138,8 @@
             case RS_OPTION_F200_CONFIDENCE_THRESHOLD: ivcam::get_confidence_threshold(get_device(), val); values[i] = val; break;
 
             default: 
-<<<<<<< HEAD
-                LOG_WARNING("Cannot get " << options[i] << " on " << get_name()); 
-                throw std::logic_error("unsupported option");
-=======
                 LOG_WARNING("Cannot get " << options[i] << " on " << get_name());
                 throw std::logic_error("Option unsupported");
->>>>>>> 19d94a53
                 break;
             }
         }
