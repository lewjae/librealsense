// License: Apache 2.0. See LICENSE file in root directory.
// Copyright(c) 2016 Intel Corporation. All Rights Reserved.

#include <mutex>
#include <chrono>
#include <vector>
#include <iterator>
#include <cstddef>

#include "device.h"
#include "context.h"
#include "image.h"
#include "metadata-parser.h"

#include "ds5-timestamp.h"
#include "ds5-options.h"
#include "ds5-motion.h"
#include "core/motion.h"

namespace librealsense
{
    class fisheye_auto_exposure_roi_method : public region_of_interest_method
    {
    public:
        fisheye_auto_exposure_roi_method(std::shared_ptr<auto_exposure_mechanism> auto_exposure)
            : _auto_exposure(auto_exposure)
        {}

        void set(const region_of_interest& roi) override
        {
            _auto_exposure->update_auto_exposure_roi(roi);
            _roi = roi;
        }

        region_of_interest get() const override
        {
            return _roi;
        }

    private:
        std::shared_ptr<auto_exposure_mechanism> _auto_exposure;
        region_of_interest _roi{};
    };

    class ds5_hid_sensor : public hid_sensor, public motion_sensor_interface
    {
    public:
        explicit ds5_hid_sensor(const ds5_motion* owner, std::shared_ptr<platform::hid_device> hid_device,
            std::unique_ptr<frame_timestamp_reader> hid_iio_timestamp_reader,
            std::unique_ptr<frame_timestamp_reader> custom_hid_timestamp_reader,
            std::map<rs2_stream, std::map<unsigned, unsigned>> fps_and_sampling_frequency_per_rs2_stream,
            std::vector<std::pair<std::string, stream_profile>> sensor_name_and_hid_profiles,
<<<<<<< HEAD
            std::shared_ptr<uvc::time_service> ts, device* owner_dev)
            : hid_sensor(hid_device, move(hid_iio_timestamp_reader), move(custom_hid_timestamp_reader), 
                fps_and_sampling_frequency_per_rs2_stream, sensor_name_and_hid_profiles, ts, owner_dev), _owner(owner)
=======
            std::shared_ptr<platform::time_service> ts)
            : hid_sensor(hid_device, move(hid_iio_timestamp_reader), move(custom_hid_timestamp_reader), 
                fps_and_sampling_frequency_per_rs2_stream, sensor_name_and_hid_profiles, ts, owner), _owner(owner)
>>>>>>> 3e8d9d0b
        { 
        }

        rs2_motion_device_intrinsic get_motion_intrinsics(rs2_stream stream) const override
        {
            return _owner->get_motion_intrinsics(stream);
        }

    private:
        const ds5_motion* _owner;
    };

    class ds5_fisheye_sensor : public uvc_sensor, public video_sensor_interface
    {
    public:
        explicit ds5_fisheye_sensor(const ds5_motion* owner, std::shared_ptr<platform::uvc_device> uvc_device,
            std::unique_ptr<frame_timestamp_reader> timestamp_reader,
<<<<<<< HEAD
            std::shared_ptr<uvc::time_service> ts, device* owner_dev)
            : uvc_sensor("Wide FOV Camera", uvc_device, move(timestamp_reader), ts, owner_dev), _owner(owner)
=======
            std::shared_ptr<platform::time_service> ts)
            : uvc_sensor("Wide FOV Camera", uvc_device, move(timestamp_reader), ts, owner), _owner(owner)
>>>>>>> 3e8d9d0b
        {}

        rs2_intrinsics get_intrinsics(const stream_profile& profile) const override
        {
            return get_intrinsic_by_resolution(
                *_owner->_fisheye_intrinsics_raw,
                ds::calibration_table_id::fisheye_calibration_id,
                profile.width, profile.height);
        }
    private:
        const ds5_motion* _owner;
    };

    rs2_motion_device_intrinsic ds5_motion::get_motion_intrinsics(rs2_stream stream) const
    {
        if (stream == RS2_STREAM_ACCEL)
            return create_motion_intrinsics(*_accel_intrinsics);

        if (stream == RS2_STREAM_GYRO)
            return create_motion_intrinsics(*_gyro_intrinsics);

        throw std::runtime_error(to_string() << "Motion Intrinsics unknown for stream " << rs2_stream_to_string(stream) << "!");
    }

    pose ds5_motion::get_device_position(unsigned int subdevice) const
    {
        if (subdevice == _fisheye_device_idx)
        {
            auto extr = librealsense::ds::get_fisheye_extrinsics_data(*_fisheye_extrinsics_raw);
            return inverse(extr);
        }

        if (subdevice == _motion_module_device_idx)
        {
            // Fist, get Fish-eye pose
            auto fe_pose = get_device_position(_fisheye_device_idx);

            auto motion_extr = *_motion_module_extrinsics_raw;

            auto rot = motion_extr.rotation;
            auto trans = motion_extr.translation;

            pose ex = {{rot(0,0), rot(1,0),rot(2,0),rot(1,0), rot(1,1),rot(2,1),rot(0,2), rot(1,2),rot(2,2)},
                       {trans[0], trans[1], trans[2]}};

            return fe_pose * ex;
        }

        return ds5_device::get_device_position(subdevice);
    }

    std::vector<uint8_t> ds5_motion::get_raw_fisheye_intrinsics_table() const
    {
        const int offset = 0x84;
        const int size = 0x98;
        command cmd(ds::MMER, offset, size);
        return _hw_monitor->send(cmd);
    }

    ds::imu_calibration_table ds5_motion::get_motion_module_calibration_table() const
    {
        const int offset = 0x134;
        const int size = sizeof(ds::imu_calibration_table);
        command cmd(ds::MMER, offset, size);
        auto result = _hw_monitor->send(cmd);
        if (result.size() < sizeof(ds::imu_calibration_table))
            throw std::runtime_error("Not enough data returned from the device!");

        auto table = ds::check_calib<ds::imu_calibration_table>(result);

        return *table;
    }

    std::vector<uint8_t> ds5_motion::get_raw_fisheye_extrinsics_table() const
    {
        command cmd(ds::GET_EXTRINSICS);
        return _hw_monitor->send(cmd);
    }

    std::shared_ptr<hid_sensor> ds5_motion::create_hid_device(const platform::backend& backend,
                                                                const std::vector<platform::hid_device_info>& all_hid_infos,
                                                                const firmware_version& camera_fw_version)
    {
        if (all_hid_infos.empty())
        {
            throw std::runtime_error("HID device is missing!");
        }

        static const char* custom_sensor_fw_ver = "5.6.0.0";
        if (camera_fw_version >= firmware_version(custom_sensor_fw_ver))
        {
            static const std::vector<std::pair<std::string, stream_profile>> custom_sensor_profiles =
                {{std::string("custom"), {RS2_STREAM_GPIO1, 1, 1, 1, RS2_FORMAT_GPIO_RAW}},
                 {std::string("custom"), {RS2_STREAM_GPIO2, 1, 1, 1, RS2_FORMAT_GPIO_RAW}},
                 {std::string("custom"), {RS2_STREAM_GPIO3, 1, 1, 1, RS2_FORMAT_GPIO_RAW}},
                 {std::string("custom"), {RS2_STREAM_GPIO4, 1, 1, 1, RS2_FORMAT_GPIO_RAW}}};
            std::copy(custom_sensor_profiles.begin(), custom_sensor_profiles.end(), std::back_inserter(sensor_name_and_hid_profiles));
        }

        auto hid_ep = std::make_shared<ds5_hid_sensor>(this, backend.create_hid_device(all_hid_infos.front()),
                                                        std::unique_ptr<frame_timestamp_reader>(new ds5_iio_hid_timestamp_reader()),
                                                        std::unique_ptr<frame_timestamp_reader>(new ds5_custom_hid_timestamp_reader()),
                                                        fps_and_sampling_frequency_per_rs2_stream,
                                                        sensor_name_and_hid_profiles,
                                                        backend.create_time_service(), this);
        hid_ep->register_pixel_format(pf_accel_axes);
        hid_ep->register_pixel_format(pf_gyro_axes);


        hid_ep->set_pose(lazy<pose>([](){pose p = {{ { 1,0,0 },{ 0,1,0 },{ 0,0,1 } },{ 0,0,0 }}; return p; }));

        if (camera_fw_version >= firmware_version(custom_sensor_fw_ver))
        {
            hid_ep->register_option(RS2_OPTION_MOTION_MODULE_TEMPERATURE,
                                    std::make_shared<motion_module_temperature_option>(*hid_ep));
            hid_ep->register_pixel_format(pf_gpio_timestamp);
        }

        return hid_ep;
    }

    std::shared_ptr<auto_exposure_mechanism> ds5_motion::register_auto_exposure_options(uvc_sensor* uvc_ep, const platform::extension_unit* fisheye_xu)
    {
        auto gain_option =  std::make_shared<uvc_pu_option>(*uvc_ep, RS2_OPTION_GAIN);

        auto exposure_option =  std::make_shared<uvc_xu_option<uint16_t>>(*uvc_ep,
                *fisheye_xu,
                librealsense::ds::FISHEYE_EXPOSURE, "Exposure time of Fisheye camera");

        auto ae_state = std::make_shared<auto_exposure_state>();
        auto auto_exposure = std::make_shared<auto_exposure_mechanism>(*gain_option, *exposure_option, *ae_state);

        auto auto_exposure_option = std::make_shared<enable_auto_exposure_option>(uvc_ep,
                                                                                  auto_exposure,
                                                                                  ae_state,
                                                                                  option_range{0, 1, 1, 1});

        uvc_ep->register_option(RS2_OPTION_ENABLE_AUTO_EXPOSURE,auto_exposure_option);

        uvc_ep->register_option(RS2_OPTION_AUTO_EXPOSURE_MODE,
                                std::make_shared<auto_exposure_mode_option>(auto_exposure,
                                                                            ae_state,
                                                                            option_range{0, 2, 1, 0},
                                                                            std::map<float, std::string>{{0.f, "Static"},
                                                                                                         {1.f, "Anti-Flicker"},
                                                                                                         {2.f, "Hybrid"}}));
        uvc_ep->register_option(RS2_OPTION_AUTO_EXPOSURE_ANTIFLICKER_RATE,
                                std::make_shared<auto_exposure_antiflicker_rate_option>(auto_exposure,
                                                                                        ae_state,
                                                                                        option_range{50, 60, 10, 60},
                                                                                        std::map<float, std::string>{{50.f, "50Hz"},
                                                                                                                     {60.f, "60Hz"}}));


        uvc_ep->register_option(RS2_OPTION_GAIN,
                                    std::make_shared<auto_disabling_control>(
                                    gain_option,
                                    auto_exposure_option));

        uvc_ep->register_option(RS2_OPTION_EXPOSURE,
                                    std::make_shared<auto_disabling_control>(
                                    exposure_option,
                                    auto_exposure_option));

        return auto_exposure;
    }

    ds5_motion::ds5_motion(const platform::backend& backend,
                           const platform::backend_device_group& group)
        : ds5_device(backend, group)
    {
        using namespace ds;

        _fisheye_intrinsics_raw = [this]() { return get_raw_fisheye_intrinsics_table(); };
        _fisheye_extrinsics_raw = [this]() { return get_raw_fisheye_extrinsics_table(); };
        _motion_module_extrinsics_raw = [this]() { return get_motion_module_calibration_table().imu_to_fisheye; };
        _accel_intrinsics = [this](){ return get_motion_module_calibration_table().accel_intrinsics; };
        _gyro_intrinsics = [this](){ return get_motion_module_calibration_table().gyro_intrinsics; };

        std::string motion_module_fw_version = "";
        if (_fw_version >= firmware_version("5.5.8.0"))
        {
            motion_module_fw_version = _hw_monitor->get_firmware_version_string(GVD, motion_module_fw_version_offset);
        }

        auto fisheye_infos = filter_by_mi(group.uvc_devices, 3);
        if (fisheye_infos.size() != 1)
            throw invalid_value_exception("RS450 model is expected to include a single fish-eye device!");

        std::unique_ptr<frame_timestamp_reader> ds5_timestamp_reader_backup(new ds5_timestamp_reader(backend.create_time_service()));

        auto fisheye_ep = std::make_shared<ds5_fisheye_sensor>(this, backend.create_uvc_device(fisheye_infos.front()),
                                                    std::unique_ptr<frame_timestamp_reader>(new ds5_timestamp_reader_from_metadata(std::move(ds5_timestamp_reader_backup))),
                                                    backend.create_time_service(), this);

        fisheye_ep->register_xu(fisheye_xu); // make sure the XU is initialized everytime we power the camera
        fisheye_ep->register_pixel_format(pf_raw8);
        fisheye_ep->register_pixel_format(pf_fe_raw8_unpatched_kernel); // W/O for unpatched kernel

        if (_fw_version >= firmware_version("5.6.3.0")) // Create Auto Exposure controls from FW version 5.6.3.0
        {
            auto fisheye_auto_exposure = register_auto_exposure_options(fisheye_ep.get(), &fisheye_xu);
            fisheye_ep->set_roi_method(std::make_shared<fisheye_auto_exposure_roi_method>(fisheye_auto_exposure));
        }
        else
        {
            fisheye_ep->register_option(RS2_OPTION_GAIN,
                                        std::make_shared<uvc_pu_option>(*fisheye_ep.get(),
                                                                        RS2_OPTION_GAIN));
            fisheye_ep->register_option(RS2_OPTION_EXPOSURE,
                                        std::make_shared<uvc_xu_option<uint16_t>>(*fisheye_ep.get(),
                                                                                  fisheye_xu,
                                                                                  librealsense::ds::FISHEYE_EXPOSURE,
                                                                                  "Exposure time of Fisheye camera"));
        }

        // Metadata registration
        fisheye_ep->register_metadata(RS2_FRAME_METADATA_FRAME_TIMESTAMP,   make_uvc_header_parser(&platform::uvc_header::timestamp));
        fisheye_ep->register_metadata(RS2_FRAME_METADATA_AUTO_EXPOSURE,     make_additional_data_parser(&frame_additional_data::fisheye_ae_mode));

        // attributes of md_capture_timing
        auto md_prop_offset = offsetof(metadata_raw, mode) +
                   offsetof(md_fisheye_mode, fisheye_mode) +
                   offsetof(md_fisheye_normal_mode, intel_capture_timing);

        fisheye_ep->register_metadata(RS2_FRAME_METADATA_FRAME_COUNTER,     make_attribute_parser(&md_capture_timing::frame_counter, md_capture_timing_attributes::frame_counter_attribute,md_prop_offset));
        fisheye_ep->register_metadata(RS2_FRAME_METADATA_SENSOR_TIMESTAMP, make_rs4xx_sensor_ts_parser(make_uvc_header_parser(&platform::uvc_header::timestamp),
                make_attribute_parser(&md_capture_timing::sensor_timestamp, md_capture_timing_attributes::sensor_timestamp_attribute, md_prop_offset)));

        // attributes of md_capture_stats
        md_prop_offset = offsetof(metadata_raw, mode) +
                offsetof(md_fisheye_mode, fisheye_mode) +
                offsetof(md_fisheye_normal_mode, intel_capture_stats);

        // attributes of md_capture_stats
        md_prop_offset = offsetof(metadata_raw, mode) +
                offsetof(md_fisheye_mode, fisheye_mode) +
                offsetof(md_fisheye_normal_mode, intel_configuration);

        fisheye_ep->register_metadata((rs2_frame_metadata)RS2_FRAME_METADATA_HW_TYPE,   make_attribute_parser(&md_configuration::hw_type,    md_configuration_attributes::hw_type_attribute, md_prop_offset));
        fisheye_ep->register_metadata((rs2_frame_metadata)RS2_FRAME_METADATA_SKU_ID,    make_attribute_parser(&md_configuration::sku_id,     md_configuration_attributes::sku_id_attribute, md_prop_offset));
        fisheye_ep->register_metadata((rs2_frame_metadata)RS2_FRAME_METADATA_FORMAT,    make_attribute_parser(&md_configuration::format,     md_configuration_attributes::format_attribute, md_prop_offset));
        fisheye_ep->register_metadata((rs2_frame_metadata)RS2_FRAME_METADATA_WIDTH,     make_attribute_parser(&md_configuration::width,      md_configuration_attributes::width_attribute, md_prop_offset));
        fisheye_ep->register_metadata((rs2_frame_metadata)RS2_FRAME_METADATA_HEIGHT,    make_attribute_parser(&md_configuration::height,     md_configuration_attributes::height_attribute, md_prop_offset));

        // attributes of md_fisheye_control
        md_prop_offset = offsetof(metadata_raw, mode) +
                offsetof(md_fisheye_mode, fisheye_mode) +
                offsetof(md_fisheye_normal_mode, intel_fisheye_control);

        fisheye_ep->register_metadata(RS2_FRAME_METADATA_GAIN_LEVEL,        make_attribute_parser(&md_fisheye_control::manual_gain, md_depth_control_attributes::gain_attribute, md_prop_offset));
        fisheye_ep->register_metadata(RS2_FRAME_METADATA_ACTUAL_EXPOSURE,   make_attribute_parser(&md_fisheye_control::manual_exposure, md_depth_control_attributes::exposure_attribute, md_prop_offset));

        // Add fisheye endpoint
        _fisheye_device_idx = add_sensor(fisheye_ep);

        fisheye_ep->set_pose(lazy<pose>([this](){return get_device_position(_fisheye_device_idx);}));

        // Add hid endpoint
        auto hid_ep = create_hid_device(backend, group.hid_devices, _fw_version);
        _motion_module_device_idx = add_sensor(hid_ep);

        try
        {
            hid_ep->register_option(RS2_OPTION_ENABLE_MOTION_CORRECTION,
                                    std::make_shared<enable_motion_correction>(hid_ep.get(),
                                                                               *_accel_intrinsics,
                                                                               *_gyro_intrinsics,
                                                                               option_range{0, 1, 1, 1}));
        }
        catch (const std::exception& ex)
        {
            LOG_ERROR("Motion Device is not calibrated! Motion Data Correction will not be available! Error: " << ex.what());
        }

        hid_ep->set_pose(lazy<pose>([this](){return get_device_position(_motion_module_device_idx); }));

        if (!motion_module_fw_version.empty())
            register_info(RS2_CAMERA_INFO_FIRMWARE_VERSION, motion_module_fw_version);

    }
}<|MERGE_RESOLUTION|>--- conflicted
+++ resolved
@@ -50,15 +50,9 @@
             std::unique_ptr<frame_timestamp_reader> custom_hid_timestamp_reader,
             std::map<rs2_stream, std::map<unsigned, unsigned>> fps_and_sampling_frequency_per_rs2_stream,
             std::vector<std::pair<std::string, stream_profile>> sensor_name_and_hid_profiles,
-<<<<<<< HEAD
-            std::shared_ptr<uvc::time_service> ts, device* owner_dev)
-            : hid_sensor(hid_device, move(hid_iio_timestamp_reader), move(custom_hid_timestamp_reader), 
-                fps_and_sampling_frequency_per_rs2_stream, sensor_name_and_hid_profiles, ts, owner_dev), _owner(owner)
-=======
             std::shared_ptr<platform::time_service> ts)
             : hid_sensor(hid_device, move(hid_iio_timestamp_reader), move(custom_hid_timestamp_reader), 
                 fps_and_sampling_frequency_per_rs2_stream, sensor_name_and_hid_profiles, ts, owner), _owner(owner)
->>>>>>> 3e8d9d0b
         { 
         }
 
@@ -76,13 +70,8 @@
     public:
         explicit ds5_fisheye_sensor(const ds5_motion* owner, std::shared_ptr<platform::uvc_device> uvc_device,
             std::unique_ptr<frame_timestamp_reader> timestamp_reader,
-<<<<<<< HEAD
-            std::shared_ptr<uvc::time_service> ts, device* owner_dev)
-            : uvc_sensor("Wide FOV Camera", uvc_device, move(timestamp_reader), ts, owner_dev), _owner(owner)
-=======
             std::shared_ptr<platform::time_service> ts)
             : uvc_sensor("Wide FOV Camera", uvc_device, move(timestamp_reader), ts, owner), _owner(owner)
->>>>>>> 3e8d9d0b
         {}
 
         rs2_intrinsics get_intrinsics(const stream_profile& profile) const override
@@ -187,7 +176,7 @@
                                                         std::unique_ptr<frame_timestamp_reader>(new ds5_custom_hid_timestamp_reader()),
                                                         fps_and_sampling_frequency_per_rs2_stream,
                                                         sensor_name_and_hid_profiles,
-                                                        backend.create_time_service(), this);
+                                                        backend.create_time_service());
         hid_ep->register_pixel_format(pf_accel_axes);
         hid_ep->register_pixel_format(pf_gyro_axes);
 
@@ -276,7 +265,7 @@
 
         auto fisheye_ep = std::make_shared<ds5_fisheye_sensor>(this, backend.create_uvc_device(fisheye_infos.front()),
                                                     std::unique_ptr<frame_timestamp_reader>(new ds5_timestamp_reader_from_metadata(std::move(ds5_timestamp_reader_backup))),
-                                                    backend.create_time_service(), this);
+                                                    backend.create_time_service());
 
         fisheye_ep->register_xu(fisheye_xu); // make sure the XU is initialized everytime we power the camera
         fisheye_ep->register_pixel_format(pf_raw8);
