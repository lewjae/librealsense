--- conflicted
+++ resolved
@@ -55,12 +55,9 @@
                                                RS2_EXTENSION_COMPOSITE_FRAME,
                                                RS2_EXTENSION_POINTS,
                                                RS2_EXTENSION_DEPTH_FRAME,
-<<<<<<< HEAD
+                                               RS2_EXTENSION_DISPARITY_FRAME,
                                                RS2_EXTENSION_MOTION_FRAME,
                                                RS2_EXTENSION_POSE_FRAME };
-=======
-                                               RS2_EXTENSION_DISPARITY_FRAME };
->>>>>>> b52ce65a
 
         for (auto type : supported)
         {
